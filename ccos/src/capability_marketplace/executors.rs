--- conflicted
+++ resolved
@@ -1274,7 +1274,12 @@
         TypeId::of::<SandboxedCapability>()
     }
 
-    async fn execute(&self, provider: &ProviderType, inputs: &Value) -> RuntimeResult<Value> {
+    async fn execute(
+        &self,
+        provider: &ProviderType,
+        inputs: &Value,
+        _context: &ExecutionContext<'_>,
+    ) -> RuntimeResult<Value> {
         if let ProviderType::Sandboxed(sandboxed) = provider {
             let mut factory = self.factory.lock().map_err(|e| {
                 RuntimeError::Generic(format!("SandboxedExecutor factory mutex poisoned: {}", e))
@@ -1353,22 +1358,13 @@
         context: &ExecutionContext<'_>,
     ) -> RuntimeResult<Value> {
         match self {
-<<<<<<< HEAD
-            ExecutorVariant::MCP(e) => e.execute(provider, inputs).await,
-            ExecutorVariant::A2A(e) => e.execute(provider, inputs).await,
-            ExecutorVariant::Local(e) => e.execute(provider, inputs).await,
-            ExecutorVariant::Http(e) => e.execute(provider, inputs).await,
-            ExecutorVariant::OpenApi(e) => e.execute(provider, inputs).await,
-            ExecutorVariant::Registry(e) => e.execute(provider, inputs).await,
-            ExecutorVariant::Sandboxed(e) => e.execute(provider, inputs).await,
-=======
             ExecutorVariant::MCP(e) => e.execute(provider, inputs, context).await,
             ExecutorVariant::A2A(e) => e.execute(provider, inputs, context).await,
             ExecutorVariant::Local(e) => e.execute(provider, inputs, context).await,
             ExecutorVariant::Http(e) => e.execute(provider, inputs, context).await,
             ExecutorVariant::OpenApi(e) => e.execute(provider, inputs, context).await,
             ExecutorVariant::Registry(e) => e.execute(provider, inputs, context).await,
->>>>>>> 636b7b54
+            ExecutorVariant::Sandboxed(e) => e.execute(provider, inputs, context).await,
             ExecutorVariant::Native(native_provider) => {
                 // For Native capabilities, the provider type contains the capability ID
                 // and we dispatch through the NativeCapabilityProvider
