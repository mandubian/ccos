//! Modular Planner Orchestrator
//!
//! The main coordinator that uses decomposition and resolution strategies
//! to convert goals into executable plans, storing all intermediate intents
//! in the IntentGraph.

use regex::Regex;
use std::collections::{HashMap, HashSet, VecDeque};
use std::path::PathBuf;
use std::sync::{Arc, Mutex};
use std::time::{SystemTime, UNIX_EPOCH};
use thiserror::Error;
use uuid::Uuid;

use crate::planner::adapters::SchemaBridge;
use serde_json::json;

use super::decomposition::hybrid::HybridConfig;
use super::decomposition::{DecompositionContext, DecompositionError, DecompositionStrategy};
use super::resolution::{
    ResolutionContext, ResolutionError, ResolutionStrategy, ResolvedCapability,
};
use super::safe_executor::SafeCapabilityExecutor;
use super::types::ToolSummary;
use super::types::{ApiAction, DomainHint, IntentType, SubIntent};
use crate::capability_marketplace::CapabilityMarketplace;
use crate::intent_graph::storage::Edge;
use crate::intent_graph::IntentGraph;
use crate::plan_archive::PlanArchive;
use crate::synthesis::core::{SynthesizedCapability, SynthesizedCapabilityStorage};
use crate::synthesis::enqueue_missing_capability_placeholder;
use crate::synthesis::missing_capability_resolver::{
    MissingCapabilityRequest, MissingCapabilityResolver, ResolutionResult,
};
use crate::types::{
    EdgeType, GenerationContext, IntentStatus, Plan, PlanStatus, StorableIntent, TriggerSource,
};
use crate::utils::value_conversion::rtfs_value_to_json;

const GROUNDING_VALUE_LIMIT: usize = 800;

fn truncate_grounding(value: &str) -> String {
    let mut truncated: String = value.chars().take(GROUNDING_VALUE_LIMIT).collect();
    if truncated.len() < value.len() {
        truncated.push_str("... [truncated]");
    }
    truncated
}

fn value_preview(value: &rtfs::runtime::values::Value) -> String {
    if let Ok(json) = rtfs_value_to_json(value) {
        if let Ok(s) = serde_json::to_string(&json) {
            return truncate_grounding(&s);
        }
    }
    truncate_grounding(&format!("{:?}", value))
}

fn grounding_preview(value: &rtfs::runtime::values::Value) -> String {
    if let Ok(json) = rtfs_value_to_json(value) {
        // If it's an array of objects, surface schema + first 2 rows
        if let Some(arr) = json.as_array() {
            let mut schema: Vec<String> = vec![];
            let mut rows: Vec<serde_json::Value> = vec![];
            for item in arr.iter().take(2) {
                if let Some(obj) = item.as_object() {
                    for k in obj.keys() {
                        if !schema.contains(k) {
                            schema.push(k.clone());
                        }
                    }
                }
                rows.push(item.clone());
            }
            let preview = serde_json::json!({
                "schema": schema,
                "rows": rows,
            });
            if let Ok(s) = serde_json::to_string(&preview) {
                return s;
            }
        }

        // If it's a map/object, show keys + first 2 entries
        if let Some(obj) = json.as_object() {
            let keys: Vec<String> = obj.keys().cloned().collect();
            let rows: Vec<serde_json::Value> = obj
                .iter()
                .take(2)
                .map(|(k, v)| serde_json::json!({ k: v }))
                .collect();
            let preview = serde_json::json!({
                "keys": keys,
                "sample": rows,
            });
            if let Ok(s) = serde_json::to_string(&preview) {
                return s;
            }
        }
    }

    value_preview(value)
}

fn slugify_description(desc: &str) -> String {
    let mut slug = String::with_capacity(desc.len());
    let mut last_dash = false;
    for c in desc.to_lowercase().chars() {
        if c.is_ascii_alphanumeric() {
            slug.push(c);
            last_dash = false;
        } else if !last_dash {
            slug.push('-');
            last_dash = true;
        }
    }
    let slug = slug.trim_matches('-').to_string();
    // Truncate to max 30 chars for shorter capability IDs
    let slug = if slug.len() > 30 {
        slug[..30].trim_end_matches('-').to_string()
    } else {
        slug
    };
    if slug.is_empty() {
        "generated".to_string()
    } else {
        slug
    }
}

fn fnv1a64(s: &str) -> u64 {
    const OFFSET_BASIS: u64 = 0xcbf29ce484222325;
    const FNV_PRIME: u64 = 0x100000001b3;
    let mut hash = OFFSET_BASIS;
    for b in s.as_bytes() {
        hash ^= *b as u64;
        hash = hash.wrapping_mul(FNV_PRIME);
    }
    hash
}

fn generated_capability_id_from_description(desc: &str) -> String {
    let slug = slugify_description(desc);
    let hash = fnv1a64(desc);
    format!("generated/{}-{:016x}", slug, hash)
}

/// Sanitize LLM-generated RTFS expressions to fix common patterns that RTFS doesn't support.
///
/// This is a generic post-processor that handles:
/// 1. **Namespace prefixes**: `str/split` → `split` (remove any `foo/` prefix)
/// 2. **Regex literals**: `#"..."` → `"..."` (remove the `#` prefix)
/// 3. **Python-style methods**: `.lower()`, `.upper()` → `(lower ...)`, `(upper ...)`
///
/// This allows the LLM to generate Clojure-like or Python-like syntax while producing valid RTFS.
fn sanitize_llm_rtfs(expr: &str) -> String {
    lazy_static::lazy_static! {
        // Match namespace/function patterns like str/split, clojure.string/join
        static ref NAMESPACE_FN: Regex = Regex::new(r"\b([a-zA-Z][a-zA-Z0-9._-]*)/([a-zA-Z][a-zA-Z0-9_-]*)").unwrap();
        // Match regex literals like #"pattern" - convert to regular strings
        static ref REGEX_LITERAL: Regex = Regex::new(r#"#"([^"\\]*(?:\\.[^"\\]*)*)""#).unwrap();
    }

    let mut result = expr.to_string();
    let mut changes: Vec<&str> = vec![];

    // Remove namespace prefixes: str/split → split
    let after_ns = NAMESPACE_FN.replace_all(&result, "$2").to_string();
    if after_ns != result {
        changes.push("namespace_prefix");
        result = after_ns;
    }

    // Convert regex literals to regular strings: #"..." → "..."
    let after_regex = REGEX_LITERAL.replace_all(&result, r#""$1""#).to_string();
    if after_regex != result {
        changes.push("regex_literal");
        result = after_regex;
    }

    if !changes.is_empty() {
        log::info!(
            "[sanitize_llm_rtfs] Applied {} fix(es): [{}]",
            changes.len(),
            changes.join(", ")
        );
        log::debug!(
            "[sanitize_llm_rtfs] Before: {}\n              After:  {}",
            &expr[..expr.len().min(100)],
            &result[..result.len().min(100)]
        );
    }

    result
}

/// Detect unresolved capabilities in an RTFS expression.
///
/// Scans the expression for `(call "generated/..." ...)` or `(call "pending/..." ...)`
/// patterns and returns the list of capability IDs that need synthesis.
///
/// This is used to identify when an LLM-generated expression references
/// capabilities that don't exist yet and need to be created.
pub fn detect_unresolved_capabilities(expr: &str) -> Vec<String> {
    use rtfs::ast::{Expression, Literal, Symbol};

    fn collect_unresolved(expr: &Expression, acc: &mut Vec<String>) {
        match expr {
            Expression::FunctionCall { callee, arguments } => {
                // Check if this is a (call "generated/..." ...) or (call "pending/..." ...)
                if let Expression::Symbol(Symbol(sym)) = callee.as_ref() {
                    if sym == "call" {
                        if let Some(Expression::Literal(Literal::String(cap_id))) =
                            arguments.first()
                        {
                            if cap_id.starts_with("generated/") || cap_id.starts_with("pending/") {
                                if !acc.contains(cap_id) {
                                    acc.push(cap_id.clone());
                                }
                            }
                        }
                    }
                }
                // Recurse into callee and arguments
                collect_unresolved(callee, acc);
                for arg in arguments {
                    collect_unresolved(arg, acc);
                }
            }
            Expression::List(items) | Expression::Vector(items) => {
                for item in items {
                    collect_unresolved(item, acc);
                }
            }
            Expression::Map(map) => {
                for (_, v) in map {
                    collect_unresolved(v, acc);
                }
            }
            Expression::If(if_expr) => {
                collect_unresolved(&if_expr.condition, acc);
                collect_unresolved(&if_expr.then_branch, acc);
                if let Some(else_branch) = &if_expr.else_branch {
                    collect_unresolved(else_branch, acc);
                }
            }
            Expression::Let(let_expr) => {
                for binding in &let_expr.bindings {
                    collect_unresolved(&binding.value, acc);
                }
                for body_expr in &let_expr.body {
                    collect_unresolved(body_expr, acc);
                }
            }
            Expression::Do(do_expr) => {
                for e in &do_expr.expressions {
                    collect_unresolved(e, acc);
                }
            }
            Expression::Fn(fn_expr) => {
                for body_expr in &fn_expr.body {
                    collect_unresolved(body_expr, acc);
                }
            }
            Expression::Quasiquote(inner)
            | Expression::Unquote(inner)
            | Expression::UnquoteSplicing(inner)
            | Expression::Deref(inner) => {
                collect_unresolved(inner, acc);
            }
            Expression::WithMetadata { expr, .. } => {
                collect_unresolved(expr, acc);
            }
            // Other expressions don't contain nested calls
            _ => {}
        }
    }

    let mut unresolved = Vec::new();
    if let Ok(parsed) = rtfs::parser::parse_expression(expr) {
        collect_unresolved(&parsed, &mut unresolved);
    }
    unresolved
}

/// Normalize parameter names for common API naming variations.
///
/// This handles cases where the LLM uses different names than the API expects,
/// without hardcoding specific mappings in generic code.
fn normalize_param_name(name: &str) -> String {
    match name {
        // Common variations - these are generic patterns, not specific to any API
        "repository" | "name" => "repo".to_string(),
        "issue" => "issue_number".to_string(),
        // Internal params pass through
        s if s.starts_with('_') => name.to_string(),
        // Everything else unchanged
        _ => name.to_string(),
    }
}

// Inline RTFS synthesis has been removed. Missing capabilities are now resolved
// exclusively via the MissingCapabilityResolver to ensure a single source of truth
// (LLM + persistence + logging).

/// Errors that can occur during planning
#[derive(Debug, Error)]
pub enum PlannerError {
    #[error("Decomposition failed: {0}")]
    Decomposition(#[from] DecompositionError),

    #[error("Resolution failed: {0}")]
    Resolution(#[from] ResolutionError),

    #[error("Intent graph error: {0}")]
    IntentGraph(String),

    #[error("Plan generation failed: {0}")]
    PlanGeneration(String),

    #[error("Maximum depth exceeded")]
    MaxDepthExceeded,

    #[error("No strategies available")]
    NoStrategies,
}

/// Configuration for the modular planner
#[derive(Debug, Clone)]
pub struct PlannerConfig {
    /// Maximum recursion depth for composite intents
    pub max_depth: usize,
    /// Whether to store all intents in the graph
    pub persist_intents: bool,
    /// Whether to create edges between intents
    pub create_edges: bool,
    /// Namespace prefix for generated intent IDs
    pub intent_namespace: String,
    /// Whether to show verbose LLM prompts/responses
    pub verbose_llm: bool,
    /// Whether to show just the LLM prompt
    pub show_prompt: bool,
    /// Whether to confirm before each LLM call
    pub confirm_llm: bool,
    /// Whether to eagerly discover tools before decomposition
    pub eager_discovery: bool,
    /// Whether to execute low-risk capabilities during planning to ground prompts
    pub enable_safe_exec: bool,
    /// Optional seed grounding parameters to feed into decomposition prompts
    pub initial_grounding_params: HashMap<String, String>,
    /// Whether grounded snippets should be pushed into runtime context for prompts
    pub allow_grounding_context: bool,
    /// Optional hybrid strategy configuration
    pub hybrid_config: Option<HybridConfig>,
    /// Whether to enable LLM-based schema validation after refinement
    pub enable_schema_validation: bool,
    /// Whether to enable LLM-based plan validation after generation
    pub enable_plan_validation: bool,
    /// Max attempts to retry decomposition if it produces pending capabilities
    pub max_decomposition_retries: usize,
}

impl Default for PlannerConfig {
    fn default() -> Self {
        Self {
            max_depth: 5,
            persist_intents: true,
            create_edges: true,
            intent_namespace: "plan".to_string(),
            verbose_llm: false,
            show_prompt: false,
            confirm_llm: false,
            eager_discovery: true,
            enable_safe_exec: false,
            initial_grounding_params: HashMap::new(),
            allow_grounding_context: true,
            hybrid_config: Some(HybridConfig::default()),
            enable_schema_validation: false, // Disabled by default
            enable_plan_validation: false,   // Disabled by default
            max_decomposition_retries: 2,    // Retry decomposition if pending caps found
        }
    }
}

/// Result of a planning operation
#[derive(Debug)]
pub struct PlanResult {
    /// Root intent ID
    pub root_intent_id: String,
    /// All intent IDs created during planning
    pub intent_ids: Vec<String>,
    /// Sub-intents with full details (description, params, domain hints)
    pub sub_intents: Vec<SubIntent>,
    /// Resolved capabilities for each intent
    pub resolutions: HashMap<String, ResolvedCapability>,
    /// Generated RTFS plan code
    pub rtfs_plan: String,
    /// Planning trace for debugging
    pub trace: PlanningTrace,
    /// Plan status (Draft, Ready, PendingSynthesis, etc.)
    pub plan_status: PlanStatus,
    /// Optional plan_id assigned when the plan is archived
    pub plan_id: Option<String>,
    /// Optional content-addressable hash returned by the archive
    pub archive_hash: Option<String>,
    /// Optional path to the archive directory used for persistence
    pub archive_path: Option<PathBuf>,
}

/// Trace of planning decisions for debugging/audit
#[derive(Debug, Default)]
pub struct PlanningTrace {
    pub goal: String,
    pub events: Vec<TraceEvent>,
}

#[derive(Debug)]
pub enum TraceEvent {
    DecompositionStarted {
        strategy: String,
    },
    DecompositionCompleted {
        num_intents: usize,
        confidence: f64,
    },
    IntentCreated {
        intent_id: String,
        description: String,
    },
    EdgeCreated {
        from: String,
        to: String,
        edge_type: String,
    },
    ResolutionStarted {
        intent_id: String,
    },
    ResolutionCompleted {
        intent_id: String,
        capability: String,
    },
    ResolutionFailed {
        intent_id: String,
        reason: String,
    },
    /// LLM call made during planning/resolution
    LlmCalled {
        model: String,
        prompt: String,
        response: Option<String>,
        tokens_prompt: usize,
        tokens_response: usize,
        duration_ms: u64,
    },
    /// Discovery search completed for a query
    DiscoverySearchCompleted {
        query: String,
        num_results: usize,
    },
}

/// The main modular planner orchestrator.
///
/// Coordinates decomposition strategies and resolution strategies to convert
/// natural language goals into executable RTFS plans, storing all intermediate
/// intents in the IntentGraph.
pub struct ModularPlanner {
    /// Decomposition strategy (how to break goals into sub-intents)
    decomposition: Box<dyn DecompositionStrategy>,
    /// Resolution strategy (how to map intents to capabilities)
    resolution: Box<dyn ResolutionStrategy>,
    /// Intent graph for storing intents and edges
    intent_graph: Arc<Mutex<IntentGraph>>,
    /// Configuration
    config: PlannerConfig,
    /// Optional safe executor for grounding (read-only/network)
    safe_executor: Option<SafeCapabilityExecutor>,
    /// Optional missing capability resolver for immediate synthesis
    missing_capability_resolver: Option<Arc<MissingCapabilityResolver>>,
    /// Optional delegating arbiter for LLM-based adapter generation
    delegating_arbiter: Option<Arc<crate::arbiter::DelegatingArbiter>>,
    /// Optional callback for real-time trace event streaming
    trace_callback: Option<Box<dyn Fn(&TraceEvent) + Send + Sync>>,
}

impl ModularPlanner {
    /// Create a new planner with the given strategies
    pub fn new(
        decomposition: Box<dyn DecompositionStrategy>,
        resolution: Box<dyn ResolutionStrategy>,
        intent_graph: Arc<Mutex<IntentGraph>>,
    ) -> Self {
        Self {
            decomposition,
            resolution,
            intent_graph,
            config: PlannerConfig::default(),
            safe_executor: None,
            missing_capability_resolver: None,
            delegating_arbiter: None,
            trace_callback: None,
        }
    }

    /// Create with default hybrid decomposition (pattern-only, no LLM)
    pub fn with_patterns(intent_graph: Arc<Mutex<IntentGraph>>) -> Self {
        Self {
            decomposition: Box::new(
                crate::planner::modular_planner::decomposition::HybridDecomposition::pattern_only(),
            ),
            resolution: Box::new(
                crate::planner::modular_planner::resolution::CompositeResolution::new(),
            ),
            intent_graph,
            config: PlannerConfig::default(),
            safe_executor: None,
            missing_capability_resolver: None,
            delegating_arbiter: None,
            trace_callback: None,
        }
    }

    pub fn with_config(mut self, config: PlannerConfig) -> Self {
        self.config = config;
        self
    }

    /// Set a callback for real-time trace event streaming.
    /// The callback is called whenever a trace event is emitted during planning.
    pub fn with_trace_callback<F>(mut self, callback: F) -> Self
    where
        F: Fn(&TraceEvent) + Send + Sync + 'static,
    {
        self.trace_callback = Some(Box::new(callback));
        self
    }

    /// Inject a missing capability resolver so planner can resolve immediately.
    pub fn with_missing_capability_resolver(
        mut self,
        resolver: Arc<MissingCapabilityResolver>,
    ) -> Self {
        self.missing_capability_resolver = Some(resolver);
        self
    }

    /// Inject a delegating arbiter for LLM-based adapter generation.
    pub fn with_delegating_arbiter(
        mut self,
        arbiter: Arc<crate::arbiter::DelegatingArbiter>,
    ) -> Self {
        self.delegating_arbiter = Some(arbiter);
        self
    }

    /// Enable safe execution using the provided marketplace
    pub fn with_safe_executor(mut self, marketplace: Arc<CapabilityMarketplace>) -> Self {
        self.safe_executor = Some(SafeCapabilityExecutor::new(marketplace));
        self
    }

    /// Enable safe execution with approval queue for human-in-the-loop governance
    pub fn with_safe_executor_and_approval(
        mut self,
        marketplace: Arc<CapabilityMarketplace>,
        _approval_queue: std::sync::Arc<
            crate::approval::UnifiedApprovalQueue<
                crate::approval::storage_file::FileApprovalStorage,
            >,
        >,
        _constraints: Option<crate::agents::identity::AgentConstraints>,
    ) -> Self {
        // For now, just use the basic safe executor
        // TODO: Wire approval queue into SafeCapabilityExecutor when governance gates are enabled
        self.safe_executor = Some(SafeCapabilityExecutor::new(marketplace));
        self
    }

    /// Emit a trace event - pushes to the Vec AND calls the callback if set.
    /// This enables real-time streaming of trace events to the TUI.
    #[allow(dead_code)]
    fn emit_trace(&self, trace: &mut PlanningTrace, event: TraceEvent) {
        // Call the callback first (for real-time streaming)
        if let Some(ref callback) = self.trace_callback {
            callback(&event);
        }
        // Then push to the Vec (for the final result)
        trace.events.push(event);
    }

    /// Create a fallback resolution when no capability is found.
    ///
    /// This can either:
    /// 1. Ask the user for guidance (if the intent seems user-actionable)
    /// 2. Mark as NeedsReferral for arbiter escalation
    fn create_fallback_resolution(
        &self,
        sub_intent: &SubIntent,
        error: &ResolutionError,
    ) -> ResolvedCapability {
        use crate::planner::modular_planner::types::IntentType;

        // If the intent is about data transformation or output, we might synthesize it
        match &sub_intent.intent_type {
            IntentType::DataTransform { .. } | IntentType::Output { .. } => {
                // Prefer synth-or-enqueue for data/output intents; avoid prompting the user.
                log::info!(
                    "Queuing missing data/output capability for synth/enqueue: {}",
                    sub_intent.description
                );
                ResolvedCapability::NeedsReferral {
                    reason: format!("No capability found: {}", error),
                    suggested_action: format!(
                        "Synth-or-enqueue a capability for: {}",
                        sub_intent.description
                    ),
                }
            }
            IntentType::UserInput { .. } => {
                // User input should always resolve to builtin, something is wrong
                ResolvedCapability::NeedsReferral {
                    reason: format!("User input resolution failed: {}", error),
                    suggested_action: "Check ccos.user.ask registration".to_string(),
                }
            }
            IntentType::ApiCall { .. } => {
                // API calls that don't resolve -> ask user for guidance
                let mut args = std::collections::HashMap::new();
                args.insert(
                    "prompt".to_string(),
                    format!(
                        "I couldn't find a capability for '{}'. How should I proceed?\n\
                         Options:\n\
                         1. Skip this step\n\
                         2. Provide an alternative approach\n\
                         3. Abort the plan",
                        sub_intent.description
                    ),
                );
                ResolvedCapability::BuiltIn {
                    capability_id: "ccos.user.ask".to_string(),
                    arguments: args,
                }
            }
            IntentType::Composite => {
                // Composite intents need further decomposition
                ResolvedCapability::NeedsReferral {
                    reason: "Composite intent requires further decomposition".to_string(),
                    suggested_action: format!(
                        "Break down '{}' into smaller steps",
                        sub_intent.description
                    ),
                }
            }
        }
    }

    /// Plan a goal: decompose → store intents → resolve → generate RTFS
    pub async fn plan(&mut self, goal: &str) -> Result<PlanResult, PlannerError> {
        // Optional: early exit if max depth is zero
        if self.config.max_depth == 0 {
            return Err(
                ResolutionError::NotFound("Max depth is zero; cannot plan".to_string()).into(),
            );
        }

        let mut trace = PlanningTrace {
            goal: goal.to_string(),
            events: vec![],
        };

        // 0. Eager tool discovery (if enabled)
        let available_tools: Option<Vec<ToolSummary>> = if self.config.eager_discovery {
            ccos_println!("\n📦 Discovering available tools...");

            // Infer domain hints to restrict search
            let domain_hints = DomainHint::infer_all_from_text(goal);
            if !domain_hints.is_empty() {
                ccos_println!("   🎯 Inferred domains: {:?}", domain_hints);
            }

            let mut tools = self
                .resolution
                .list_available_tools(Some(&domain_hints))
                .await;

            // Heuristic: surface likely-useful transformers/formatters and canonical CRUD/search tools first.
            // This keeps the top-N hint list meaningful for the LLM.
            fn tool_rank(t: &ToolSummary) -> i32 {
                let name_lc = t.name.to_lowercase();
                let id_lc = t.id.to_lowercase();
                let action_bonus = match t.action {
                    ApiAction::Search | ApiAction::List | ApiAction::Get => 3,
                    ApiAction::Create | ApiAction::Update | ApiAction::Delete => 1,
                    _ => 0,
                };
                let transform_bonus = if name_lc.contains("format")
                    || name_lc.contains("filter")
                    || name_lc.contains("sort")
                    || name_lc.contains("select")
                    || id_lc.contains("format")
                    || id_lc.contains("filter")
                    || id_lc.contains("sort")
                    || id_lc.contains("select")
                {
                    2
                } else {
                    0
                };
                action_bonus + transform_bonus
            }

            // Stable sort by rank desc to preserve original discovery order within ranks.
            tools.sort_by(|a, b| tool_rank(b).cmp(&tool_rank(a)));

            if !tools.is_empty() {
                ccos_println!(
                    "   ✅ Found {} tools for grounded decomposition",
                    tools.len()
                );
                Some(tools)
            } else {
                ccos_println!("   ⚠️ No tools discovered, using abstract decomposition");
                None
            }
        } else {
            None
        };

        // 1. Decompose goal into sub-intents
        trace.events.push(TraceEvent::DecompositionStarted {
            strategy: self.decomposition.name().to_string(),
        });

        let mut grounding_params: HashMap<String, String> =
            self.config.initial_grounding_params.clone();

        let mut decomp_context = DecompositionContext::new()
            .with_max_depth(self.config.max_depth)
            .with_verbose_llm(self.config.verbose_llm)
            .with_show_prompt(self.config.show_prompt)
            .with_confirm_llm(self.config.confirm_llm);
        for (k, v) in grounding_params.iter() {
            decomp_context
                .pre_extracted_params
                .insert(k.clone(), v.clone());
        }

        let tools_slice = available_tools.as_ref().map(|v| v.as_slice());

        // Decomposition retry loop: if resolution produces pending capabilities, retry decomposition
        let max_decomp_retries = self.config.max_decomposition_retries;
        let mut decomp_attempt = 0;
        let decomp_result;

        'decomp_retry: loop {
            decomp_attempt += 1;

            let attempt_result = self
                .decomposition
                .decompose(goal, tools_slice, &decomp_context)
                .await?;

            // For first attempt or if max retries reached, use this result
            if decomp_attempt >= max_decomp_retries {
                decomp_result = attempt_result;
                break 'decomp_retry;
            }

            // Quick check: resolve intents and see if any are pending
            let temp_resolution_context = ResolutionContext::new();
            let mut has_pending = false;

            for sub_intent in &attempt_result.sub_intents {
                match self
                    .resolution
                    .resolve(sub_intent, &temp_resolution_context)
                    .await
                {
                    Ok(resolved) => {
                        if resolved.is_pending() {
                            has_pending = true;
                            break;
                        }
                    }
                    Err(_) => {
                        // Resolution error means we'll get a fallback/pending
                        has_pending = true;
                        break;
                    }
                }
            }

            if has_pending && decomp_attempt < max_decomp_retries {
                ccos_println!(
                    "🔄 Decomposition attempt {} produced pending capabilities, retrying...",
                    decomp_attempt
                );
                continue 'decomp_retry;
            }

            decomp_result = attempt_result;
            break 'decomp_retry;
        }

        trace.events.push(TraceEvent::DecompositionCompleted {
            num_intents: decomp_result.sub_intents.len(),
            confidence: decomp_result.confidence,
        });

        ccos_println!(
            "🧭 Planner decomposition done: {} sub-intents (safe_exec enabled={}, executor={})",
            decomp_result.sub_intents.len(),
            self.config.enable_safe_exec,
            self.safe_executor.is_some()
        );

        // 2. Store intents in graph and create edges
        let (root_id, mut intent_ids) = self
            .store_intents_in_graph(goal, &decomp_result.sub_intents, &mut trace)
            .await?;

        // Print Intent Graph
        ccos_println!(
            "\n╭──────────────────────────────────────────────────────────────────────────────"
        );
        ccos_println!("│ 🧭 Intent Graph");
        ccos_println!(
            "╰──────────────────────────────────────────────────────────────────────────────"
        );
        ccos_println!("ROOT: {}", goal);
        for (i, sub_intent) in decomp_result.sub_intents.iter().enumerate() {
            let id = intent_ids.get(i).map(|s| s.as_str()).unwrap_or("?");
            ccos_println!("  ├─ [{}] {}", i, sub_intent.description);
            ccos_println!("  │    ID: {}", id);
            ccos_println!("  │    Type: {:?}", sub_intent.intent_type);
            ccos_println!("  │    Dependencies: {:?}", sub_intent.dependencies);
            if !sub_intent.extracted_params.is_empty() {
                ccos_println!("  │    Params: {:?}", sub_intent.extracted_params);
            }
        }
        ccos_println!("");

        // 3. Resolve each intent to a capability (without execution)
        let mut resolutions = HashMap::new();
        let resolution_context = ResolutionContext::new();

        // Track which intents have already been refined to avoid infinite refinement loops
        let mut refined_attempts: HashSet<String> = HashSet::new();

        let goal_snapshot = goal.to_string();

        // Working queue for intents to resolve/refine (stack order preserved)
        let mut intent_queue: Vec<(usize, SubIntent)> = decomp_result
            .sub_intents
            .iter()
            .cloned()
            .enumerate()
            .collect();

        while let Some((idx, sub_intent)) = intent_queue.pop() {
            let intent_id = &intent_ids[idx];

            trace.events.push(TraceEvent::ResolutionStarted {
                intent_id: intent_id.clone(),
            });

            match self
                .resolution
                .resolve(&sub_intent, &resolution_context)
                .await
            {
                Ok(resolved) => {
                    let cap_id = resolved.capability_id().unwrap_or("unknown").to_string();
                    trace.events.push(TraceEvent::ResolutionCompleted {
                        intent_id: intent_id.clone(),
                        capability: cap_id.clone(),
                    });
                    resolutions.insert(intent_id.clone(), resolved.clone());
                }
                Err(e) => {
                    // If we still have depth budget and haven't already refined this intent, try a focused refinement.
                    let current_depth = self.config.max_depth.saturating_sub(1);
                    if current_depth > 0 && !refined_attempts.contains(intent_id) {
                        // Skip refinement for simple non-composite intents
                        let is_simple = matches!(
                            sub_intent.intent_type,
                            IntentType::ApiCall { .. }
                                | IntentType::DataTransform { .. }
                                | IntentType::Output { .. }
                        );
                        let desc_lc = sub_intent.description.to_lowercase();
                        let goal_lc = goal_snapshot.to_lowercase();
                        let is_same_as_goal = desc_lc == goal_lc || goal_lc.contains(&desc_lc);
                        let has_params = !sub_intent.extracted_params.is_empty();
                        if !is_simple || (!has_params && !is_same_as_goal) {
                            refined_attempts.insert(intent_id.clone());

                            // Collect sibling intent descriptions for context
                            let sibling_descriptions: Vec<String> = decomp_result
                                .sub_intents
                                .iter()
                                .map(|s| s.description.clone())
                                .collect();

                            let refine_ctx = DecompositionContext::new()
                                .with_max_depth(current_depth)
                                .with_verbose_llm(self.config.verbose_llm)
                                .with_show_prompt(self.config.show_prompt)
                                .with_confirm_llm(self.config.confirm_llm)
                                .with_parent_intent(goal_snapshot.clone())
                                .with_siblings(sibling_descriptions)
                                .with_data_sources(sub_intent.dependencies.clone());

                            let mut refine_ctx = refine_ctx;
                            for (k, v) in grounding_params.iter() {
                                refine_ctx.pre_extracted_params.insert(k.clone(), v.clone());
                            }

                            // CRITICAL: Use ONLY the sub-intent description as the goal.
                            // Do NOT include the original goal - that causes the LLM to re-plan everything.
                            // The sibling context (set via DecompositionContext) tells the LLM what's already done.
                            let refine_goal = sub_intent.description.clone();

                            // CRITICAL: Pass tools_slice so refinement can see available tools
                            match self
                                .decomposition
                                .decompose(&refine_goal, tools_slice, &refine_ctx)
                                .await
                            {
                                Ok(refine_result) if !refine_result.sub_intents.is_empty() => {
                                    // Store refined intents in graph, link as children, and enqueue them
                                    let (refined_ids, _refined_subs) = self
                                        .store_refined_intents(
                                            intent_id,
                                            &sub_intent,
                                            &refine_result.sub_intents,
                                            &mut trace,
                                        )
                                        .await?;

                                    // Enqueue for resolution
                                    for (rid, rsub) in refined_ids
                                        .into_iter()
                                        .zip(refine_result.sub_intents.into_iter())
                                    {
                                        // maintain mapping in intent_ids/resolutions
                                        intent_ids.push(rid.clone());
                                        intent_queue.push((intent_ids.len() - 1, rsub.clone()));
                                        // Placeholder to preserve order in resolutions map
                                        resolutions.insert(rid, ResolvedCapability::NeedsReferral {
                                            reason: "Pending refinement resolution".to_string(),
                                            suggested_action: "Continue resolving refined intents".to_string(),
                                        });
                                    }
                                    continue;
                                }
                                _ => {
                                    // Fall through to fallback if refinement failed
                                }
                            }
                        }
                    }

                    // Refinement not possible or failed: fallback
                    trace.events.push(TraceEvent::ResolutionFailed {
                        intent_id: intent_id.clone(),
                        reason: e.to_string(),
                    });

                    // Last resort: enqueue a placeholder for synthesis for data/output intents
                    if matches!(
                        sub_intent.intent_type,
                        IntentType::DataTransform { .. } | IntentType::Output { .. }
                    ) {
                        let example_input = grounding_params
                            .get("latest_result")
                            .and_then(|s| serde_json::from_str::<serde_json::Value>(s).ok());

                        let capability_id =
                            generated_capability_id_from_description(&sub_intent.description);

                        // Inline synth removed; queue for resolver to handle synthesis
                        let _ = enqueue_missing_capability_placeholder(
                            capability_id.clone(),
                            sub_intent.description.clone(),
                            None, // input_schema
                            None, // output_schema
                            example_input.clone(),
                            None, // example_output
                            Some(sub_intent.description.clone()),
                            Some(format!(
                                "Planner could not resolve; queued for reification. Last grounding sample: {}",
                                example_input
                                    .as_ref()
                                    .map(|v| truncate_grounding(&v.to_string()))
                                    .unwrap_or_else(|| "n/a".to_string())
                            )),
                        );

                        // Optionally trigger resolver immediately for faster availability
                        if let Some(resolver) = &self.missing_capability_resolver {
                            let mut ctx = HashMap::new();
                            ctx.insert("description".to_string(), sub_intent.description.clone());
                            if let Some(ex) = example_input {
                                if let Ok(s) = serde_json::to_string(&ex) {
                                    ctx.insert("example_input".to_string(), s);
                                }
                            }
                            let request = MissingCapabilityRequest {
                                capability_id: capability_id.clone(),
                                context: ctx,
                                attempt_count: 0,
                                arguments: vec![],
                                requested_at: SystemTime::now(),
                            };
                            match resolver.resolve_capability(&request).await {
                                Ok(ResolutionResult::Resolved {
                                    capability_id: cid, ..
                                }) => {
                                    log::info!(
                                        "Resolved missing capability '{}' immediately via resolver",
                                        cid
                                    );
                                    // Fix: Use the resolved capability immediately instead of falling back
                                    resolutions.insert(
                                        intent_id.clone(),
                                        ResolvedCapability::Local {
                                            capability_id: cid,
                                            arguments: HashMap::new(),
                                            input_schema: None,
                                            confidence: 1.0,
                                        },
                                    );
                                    continue;
                                }
                                Ok(other) => {
                                    log::info!(
                                        "Resolver did not resolve '{}' immediately: {:?}",
                                        capability_id,
                                        other
                                    );
                                }
                                Err(err) => {
                                    log::warn!(
                                        "Immediate resolve failed for '{}': {}",
                                        capability_id,
                                        err
                                    );
                                }
                            }
                        }
                    }

                    let fallback = self.create_fallback_resolution(&sub_intent, &e);
                    resolutions.insert(intent_id.clone(), fallback);
                }
            }
        }

        // 4. Safe execution pass: execute in topological order with data flow
        if self.config.enable_safe_exec {
            if let Some(executor) = &self.safe_executor {
                ccos_println!("🔄 [safe-exec] starting dependency-ordered pass");
                self.execute_safe_in_order(
                    executor,
                    &decomp_result.sub_intents,
                    &intent_ids,
                    &resolutions,
                    &mut grounding_params,
                    &mut trace,
                )
                .await?;
                ccos_println!("✅ [safe-exec] pass completed");
            } else {
                ccos_println!("⚠️ Safe exec enabled but no executor configured");
            }
        }

        // 5. Generate RTFS plan from resolved intents
        let mut rtfs_plan = self
            .generate_rtfs_plan(
                &decomp_result.sub_intents,
                &intent_ids,
                &resolutions,
                &grounding_params,
            )
            .await?;

        // 5b. LLM Plan Validation (if enabled)
        if self.config.enable_plan_validation {
            use crate::synthesis::validation::{auto_repair_plan, validate_plan, ValidationConfig};
            use std::collections::HashMap as StdHashMap;

            let validation_config = ValidationConfig::default();

            // Build resolutions map for context
            let resolutions_map: StdHashMap<String, String> = resolutions
                .iter()
                .map(|(k, v)| {
                    (
                        k.clone(),
                        v.capability_id().unwrap_or("unknown").to_string(),
                    )
                })
                .collect();

            match validate_plan(&rtfs_plan, &resolutions_map, goal, &validation_config).await {
                Ok(validation) => {
                    if validation.is_valid {
                        log::info!("✅ Plan validation passed");
                    } else {
                        log::warn!("⚠️ Plan validation issues: {:?}", validation.errors);
                        for suggestion in &validation.suggestions {
                            log::info!("   💡 Suggestion: {}", suggestion);
                        }

                        // Attempt auto-repair if enabled
                        if validation_config.enable_auto_repair {
                            match auto_repair_plan(
                                &rtfs_plan,
                                &validation.errors,
                                0,
                                &validation_config,
                            )
                            .await
                            {
                                Ok(Some(repaired_plan)) => {
                                    log::info!("🔧 Plan auto-repaired successfully");
                                    rtfs_plan = repaired_plan;
                                }
                                Ok(None) => {
                                    log::warn!("Auto-repair did not produce a valid plan");
                                }
                                Err(e) => {
                                    log::warn!("Auto-repair failed: {}", e);
                                }
                            }
                        }
                    }
                }
                Err(e) => {
                    log::debug!("Plan validation skipped: {}", e);
                }
            }
        }

        // Determine plan status
        let has_pending_synth = resolutions.values().any(|r| {
            // Check for NeedsReferral with synth suggestion
            if let ResolvedCapability::NeedsReferral {
                suggested_action, ..
            } = r
            {
                if suggested_action.contains("Synth-or-enqueue") {
                    return true;
                }
            }

            // Check for usage of generated (placeholder) capabilities
            if let Some(id) = r.capability_id() {
                if id.starts_with("generated/") {
                    return true;
                }
            }

            false
        });

        // Store plan in PlanArchive
        let mut plan_status = PlanStatus::Draft;
        if has_pending_synth {
            plan_status = PlanStatus::PendingSynthesis;
        }

        let mut archived_plan_id: Option<String> = None;
        let mut archived_hash: Option<String> = None;
        let mut archive_path: Option<PathBuf> = None;

        // We need a way to access PlanArchive here. For now, we'll construct one if we can get the path,
        // but ideally it should be passed in.
        // Assuming we are in CLI/runtime context where we can access storage.
        // For this step, we will rely on the fact that PlanArchive is usually initialized from config.
        // But orchestrator doesn't have direct access to CCOS instance or PlanArchive.
        // We might need to inject PlanArchive into ModularPlanner.

        // TODO: Inject PlanArchive into ModularPlanner properly.
        // For now, if we have persist_intents enabled, we likely want to persist the plan too.
        // We will create a transient PlanArchive pointing to default location if possible,
        // or just skip if we can't easily get it without refactoring everything.
        // Given the request is "Save generated RTFS plan... and associated to the intent graph",
        // we should try to do it.

        if self.config.persist_intents {
            let plan_storage_path = crate::utils::fs::default_plan_archive_path();
            if let Ok(_) = std::fs::create_dir_all(&plan_storage_path) {
                if let Ok(archive) = PlanArchive::with_file_storage(plan_storage_path.clone()) {
                    let mut plan = Plan::new_rtfs(rtfs_plan.clone(), intent_ids.clone());
                    plan.status = plan_status;
                    plan.name = Some(goal.to_string());

                    // Add metadata
                    plan.metadata.insert(
                        "goal".to_string(),
                        rtfs::runtime::values::Value::String(goal.to_string()),
                    );

                    let pid = plan.plan_id.clone();
                    archived_plan_id = Some(pid.clone());

                    match archive.archive_plan(&plan) {
                        Ok(hash) => {
                            archived_hash = Some(hash.clone());
                            archive_path = Some(plan_storage_path.clone());
                            ccos_println!(
                                "💾 Plan archived with status {:?}: {}",
                                plan.status,
                                hash
                            );
                        }
                        Err(e) => {
                            log::warn!("Failed to archive plan: {}", e);
                        }
                    }
                }
            }

            // Save synthesized capabilities for reuse
            if has_pending_synth {
                self.save_synthesized_capabilities(&decomp_result.sub_intents, &resolutions, goal);
            }
        }

        Ok(PlanResult {
            root_intent_id: root_id,
            intent_ids,
            sub_intents: decomp_result.sub_intents,
            resolutions,
            rtfs_plan,
            trace,
            plan_status,
            plan_id: archived_plan_id,
            archive_hash: archived_hash,
            archive_path,
        })
    }

    /// Store refined sub-intents under a parent intent and return their ids and copies.
    async fn store_refined_intents(
        &self,
        parent_intent_id: &str,
        _parent_sub_intent: &SubIntent,
        refined: &[SubIntent],
        trace: &mut PlanningTrace,
    ) -> Result<(Vec<String>, Vec<SubIntent>), PlannerError> {
        let now = SystemTime::now()
            .duration_since(UNIX_EPOCH)
            .unwrap()
            .as_secs();

        let mut ids = Vec::new();
        let mut subs = Vec::new();

        for (idx, sub_intent) in refined.iter().enumerate() {
            let intent_id = format!("{}:refine-{}", self.config.intent_namespace, Uuid::new_v4());
            ids.push(intent_id.clone());
            subs.push(sub_intent.clone());

            if self.config.persist_intents {
                let storable = StorableIntent {
                    intent_id: intent_id.clone(),
                    name: Some(format!("Refined Step {}", idx + 1)),
                    original_request: sub_intent.description.clone(),
                    rtfs_intent_source: format!(
                        r#"(intent "{}" :goal "{}")"#,
                        intent_id, sub_intent.description
                    ),
                    goal: sub_intent.description.clone(),
                    constraints: HashMap::new(),
                    preferences: HashMap::new(),
                    success_criteria: None,
                    parent_intent: Some(parent_intent_id.to_string()),
                    child_intents: vec![],
                    triggered_by: TriggerSource::PlanExecution,
                    generation_context: GenerationContext {
                        arbiter_version: "modular-planner-1.0".to_string(),
                        generation_timestamp: now,
                        input_context: sub_intent
                            .extracted_params
                            .iter()
                            .map(|(k, v)| (k.clone(), v.clone()))
                            .collect(),
                        reasoning_trace: None,
                    },
                    status: IntentStatus::Active,
                    priority: idx as u32,
                    created_at: now,
                    updated_at: now,
                    metadata: {
                        let mut meta = HashMap::new();
                        meta.insert(
                            "intent_type".to_string(),
                            format!("{:?}", sub_intent.intent_type),
                        );
                        meta
                    },
                };

                let mut graph = self
                    .intent_graph
                    .lock()
                    .map_err(|e| PlannerError::IntentGraph(e.to_string()))?;
                graph
                    .store_intent(storable)
                    .map_err(|e| PlannerError::IntentGraph(e.to_string()))?;
            }

            trace.events.push(TraceEvent::IntentCreated {
                intent_id: intent_id.clone(),
                description: sub_intent.description.clone(),
            });
        }

        Ok((ids, subs))
    }

    /// Store sub-intents as StorableIntent nodes in the IntentGraph
    async fn store_intents_in_graph(
        &self,
        goal: &str,
        sub_intents: &[SubIntent],
        trace: &mut PlanningTrace,
    ) -> Result<(String, Vec<String>), PlannerError> {
        let now = SystemTime::now()
            .duration_since(UNIX_EPOCH)
            .unwrap()
            .as_secs();

        // Create root intent for the overall goal
        let root_id = format!("{}:{}", self.config.intent_namespace, Uuid::new_v4());
        let root_intent = StorableIntent {
            intent_id: root_id.clone(),
            name: Some("Root Goal".to_string()),
            original_request: goal.to_string(),
            rtfs_intent_source: format!(r#"(intent "{}" :goal "{}")"#, root_id, goal),
            goal: goal.to_string(),
            constraints: HashMap::new(),
            preferences: HashMap::new(),
            success_criteria: None,
            parent_intent: None,
            child_intents: vec![],
            triggered_by: TriggerSource::HumanRequest,
            generation_context: GenerationContext {
                arbiter_version: "modular-planner-1.0".to_string(),
                generation_timestamp: now,
                input_context: HashMap::new(),
                reasoning_trace: None,
            },
            status: IntentStatus::Active,
            priority: 0,
            created_at: now,
            updated_at: now,
            metadata: HashMap::new(),
        };

        if self.config.persist_intents {
            let mut graph = self
                .intent_graph
                .lock()
                .map_err(|e| PlannerError::IntentGraph(e.to_string()))?;
            graph
                .store_intent(root_intent)
                .map_err(|e| PlannerError::IntentGraph(e.to_string()))?;
        }

        trace.events.push(TraceEvent::IntentCreated {
            intent_id: root_id.clone(),
            description: goal.to_string(),
        });

        // Create sub-intents
        let mut intent_ids = Vec::new();

        for (idx, sub_intent) in sub_intents.iter().enumerate() {
            let intent_id = format!("{}:step-{}", self.config.intent_namespace, Uuid::new_v4());
            intent_ids.push(intent_id.clone());

            let storable = StorableIntent {
                intent_id: intent_id.clone(),
                name: Some(format!("Step {}", idx + 1)),
                original_request: sub_intent.description.clone(),
                rtfs_intent_source: format!(
                    r#"(intent "{}" :goal "{}")"#,
                    intent_id, sub_intent.description
                ),
                goal: sub_intent.description.clone(),
                constraints: HashMap::new(),
                preferences: HashMap::new(),
                success_criteria: None,
                parent_intent: Some(root_id.clone()),
                child_intents: vec![],
                triggered_by: TriggerSource::PlanExecution,
                generation_context: GenerationContext {
                    arbiter_version: "modular-planner-1.0".to_string(),
                    generation_timestamp: now,
                    input_context: sub_intent
                        .extracted_params
                        .iter()
                        .map(|(k, v)| (k.clone(), v.clone()))
                        .collect(),
                    reasoning_trace: None,
                },
                status: IntentStatus::Active,
                priority: idx as u32,
                created_at: now,
                updated_at: now,
                metadata: {
                    let mut meta = HashMap::new();
                    meta.insert(
                        "intent_type".to_string(),
                        format!("{:?}", sub_intent.intent_type),
                    );
                    if let Some(ref domain) = sub_intent.domain_hint {
                        meta.insert("domain_hint".to_string(), format!("{:?}", domain));
                    }
                    meta
                },
            };

            if self.config.persist_intents {
                let mut graph = self
                    .intent_graph
                    .lock()
                    .map_err(|e| PlannerError::IntentGraph(e.to_string()))?;
                graph
                    .store_intent(storable)
                    .map_err(|e| PlannerError::IntentGraph(e.to_string()))?;
            }

            trace.events.push(TraceEvent::IntentCreated {
                intent_id: intent_id.clone(),
                description: sub_intent.description.clone(),
            });

            // Create edge to root (IsSubgoalOf)
            if self.config.create_edges {
                let edge = Edge {
                    from: intent_id.clone(),
                    to: root_id.clone(),
                    edge_type: EdgeType::IsSubgoalOf,
                    metadata: None,
                    weight: None,
                };

                let mut graph = self
                    .intent_graph
                    .lock()
                    .map_err(|e| PlannerError::IntentGraph(e.to_string()))?;
                let _ = futures::executor::block_on(graph.storage.store_edge(edge));

                trace.events.push(TraceEvent::EdgeCreated {
                    from: intent_id.clone(),
                    to: root_id.clone(),
                    edge_type: "IsSubgoalOf".to_string(),
                });
            }

            // Create DependsOn edges for dependencies
            if self.config.create_edges {
                for &dep_idx in &sub_intent.dependencies {
                    if dep_idx < intent_ids.len() {
                        let dep_id = &intent_ids[dep_idx];
                        let edge = Edge {
                            from: intent_id.clone(),
                            to: dep_id.clone(),
                            edge_type: EdgeType::DependsOn,
                            metadata: None,
                            weight: None,
                        };

                        let mut graph = self
                            .intent_graph
                            .lock()
                            .map_err(|e| PlannerError::IntentGraph(e.to_string()))?;
                        let _ = futures::executor::block_on(graph.storage.store_edge(edge));

                        trace.events.push(TraceEvent::EdgeCreated {
                            from: intent_id.clone(),
                            to: dep_id.clone(),
                            edge_type: "DependsOn".to_string(),
                        });
                    }
                }
            }
        }

        Ok((root_id, intent_ids))
    }

    /// Generate RTFS plan code from resolved intents
    pub(crate) async fn generate_rtfs_plan(
        &self,
        sub_intents: &[SubIntent],
        intent_ids: &[String],
        resolutions: &HashMap<String, ResolvedCapability>,
        grounding_params: &HashMap<String, String>,
    ) -> Result<String, PlannerError> {
        if sub_intents.is_empty() {
            return Ok("nil".to_string());
        }

        // Log grounding summary
        let grounded_steps: Vec<(usize, &str)> = intent_ids
            .iter()
            .enumerate()
            .filter_map(|(idx, id)| {
                if grounding_params.contains_key(&format!("result_{}", id)) {
                    Some((
                        idx + 1,
                        sub_intents
                            .get(idx)
                            .map(|s| s.description.as_str())
                            .unwrap_or("?"),
                    ))
                } else {
                    None
                }
            })
            .collect();

        if !grounded_steps.is_empty() {
            ccos_println!(
                "📊 Grounding Summary: {} of {} steps grounded",
                grounded_steps.len(),
                sub_intents.len()
            );
            for (step_num, desc) in &grounded_steps {
                let desc_preview: String = desc.chars().take(50).collect();
                ccos_println!(
                    "   ✅ step_{}: {}{}",
                    step_num,
                    desc_preview,
                    if desc.len() > 50 { "..." } else { "" }
                );
            }
        } else {
            ccos_println!(
                "📊 Grounding Summary: 0 steps grounded (no safe-exec results available)"
            );
        }

        // Build variable bindings for each step
        let mut bindings: Vec<(String, String)> = Vec::new();

        for (idx, sub_intent) in sub_intents.iter().enumerate() {
            let intent_id = &intent_ids[idx];
            let var_name = format!("step_{}", idx + 1);

            // Use only prior step bindings (skip meta like _grounding_metadata) for dependency wiring
            let logical_bindings: Vec<(String, String)> = bindings
                .iter()
                .filter(|(name, _)| !name.starts_with('_'))
                .cloned()
                .collect();

            let mut call_expr = match resolutions.get(intent_id) {
                Some(resolved) => match resolved {
                    ResolvedCapability::Local { .. }
                    | ResolvedCapability::Remote { .. }
                    | ResolvedCapability::BuiltIn { .. }
                    | ResolvedCapability::Synthesized { .. } => self.generate_call_expr(
                        resolved,
                        sub_intent,
                        &logical_bindings,
                        sub_intents,
                        Some(grounding_params),
                        &intent_ids,
                    ),
                    ResolvedCapability::NeedsReferral {
                        suggested_action, ..
                    } => {
                        let mut resolved_expr = None;

                        // Try LLM fallback if we have an arbiter and exactly one dependency with grounding data
                        if let Some(arbiter) = &self.delegating_arbiter {
                            if sub_intent.dependencies.len() == 1 {
                                let dep_idx = sub_intent.dependencies[0];
                                let dep_intent_id = &intent_ids[dep_idx];
                                if let Some(grounded_str) =
                                    grounding_params.get(&format!("raw_result_{}", dep_intent_id))
                                {
                                    if let Ok(grounded_json) =
                                        serde_json::from_str::<serde_json::Value>(grounded_str)
                                    {
                                        let dep_desc = &sub_intents[dep_idx].description;
                                        if let Some(adapter) = self
                                            .request_llm_adapter(
                                                dep_desc,
                                                &grounded_json,
                                                grounding_params
                                                    .get(&format!("rtfs_schema_{}", dep_intent_id))
                                                    .map(|s| s.as_str()),
                                                None,
                                                &sub_intent.description,
                                                &logical_bindings,
                                            )
                                            .await
                                        {
                                            let dep_var = format!("step_{}", dep_idx + 1);
                                            resolved_expr =
                                                Some(adapter.replace("input", &dep_var));

                                            ccos_println!(
                                                "   🧠 LLM solved intent: {} → {}",
                                                sub_intent.description,
                                                resolved_expr.as_ref().unwrap()
                                            );
                                        }
                                    }
                                }
                            }
                        }

                        resolved_expr.unwrap_or_else(|| {
                            // Generate a pending capability call for synthesis queue
                            let cap_id =
                                generated_capability_id_from_description(&suggested_action);
                            format!(
                                r#"(call "pending/{}" {{:description "{}"}})"#,
                                cap_id,
                                suggested_action.replace('"', "\\\"")
                            )
                        })
                    }
                },
                None => {
                    // Generate a pending capability call for synthesis queue
                    let cap_id = generated_capability_id_from_description(&sub_intent.description);
                    format!(
                        r#"(call "pending/{}" {{:description "{}"}})"#,
                        cap_id,
                        sub_intent.description.replace('"', "\\\"")
                    )
                }
            };

            // DISABLED:             // Optionally annotate with grounded preview as a harmless let (no context writes)
            // DISABLED:             if let Some(grounded) = grounding_params.get(&format!("result_{}", intent_id)) {
            // DISABLED:                 let grounded = truncate_grounding(grounded);
            // DISABLED:                 let escaped = grounded.replace('"', "\\\"");
            // DISABLED:                 call_expr = format!(
            // DISABLED:                     "(let [_grounding_comment \"{}\"]\n  {})",
            // DISABLED:                     escaped, call_expr
            // DISABLED:                 );
            // DISABLED:             }

            bindings.push((var_name, call_expr));
        }

        // Post-process: detect schema mismatches and insert inline adapters
        // For each step with grounding data, check if downstream consumers expect a different type
        let mut adapter_mappings: HashMap<String, (String, String)> = HashMap::new();
        let logical_bindings: Vec<(String, String)> = bindings
            .iter()
            .filter(|(name, _)| !name.starts_with('_'))
            .cloned()
            .collect();

        for (idx, _) in sub_intents.iter().enumerate() {
            let intent_id = &intent_ids[idx];
            let sub_intent = &sub_intents[idx];
            let var_name = format!("step_{}", idx + 1);

            // Skip adapter generation if this step's dependencies already have adapters
            // This prevents redundant extraction: if step_1_data already extracted the list,
            // step_2 shouldn't try to extract again from the same source
            let has_adapted_dependency = sub_intent.dependencies.iter().any(|dep_idx| {
                let dep_var = format!("step_{}", dep_idx + 1);
                adapter_mappings.contains_key(&dep_var)
            });

            if has_adapted_dependency {
                log::debug!(
                    "   ⏭️ Skipping adapter for {} (dependency already adapted)",
                    var_name
                );
                continue;
            }

            // Get raw grounding data if available (not the preview format)
            if let Some(grounded_str) = grounding_params.get(&format!("raw_result_{}", intent_id)) {
                // Try to parse the grounding data to detect structure
                if let Ok(grounded_json) = serde_json::from_str::<serde_json::Value>(grounded_str) {
                    // Check each consumer of this step
                    for (consumer_idx, consumer_intent) in sub_intents.iter().enumerate() {
                        if consumer_intent.dependencies.contains(&idx) {
                            // Get consumer's expected input schema
                            let consumer_id = &intent_ids[consumer_idx];
                            let consumer_schema = resolutions.get(consumer_id).and_then(|r| {
                                match r {
                                    ResolvedCapability::Remote { input_schema, .. } => {
                                        input_schema.as_ref()
                                    }
                                    ResolvedCapability::Local { input_schema, .. } => {
                                        input_schema.as_ref()
                                    }
                                    // Synthesized and BuiltIn types don't have input_schema
                                    _ => None,
                                }
                            });

                            // Try to narrow the schema to the *specific param* that references this producer.
                            // This matters for object-shaped inputs like {:data [...], :criteria ...} where
                            // the overall schema is "object" but the param schema is "array".
                            let producer_ref = format!("step_{}", idx);
                            let consumer_param_name =
                                consumer_intent.extracted_params.iter().find_map(|(k, v)| {
                                    if k.starts_with('_') {
                                        return None;
                                    }
                                    if v == &producer_ref {
                                        Some(k.clone())
                                    } else {
                                        None
                                    }
                                });

                            let mut synthetic_target_schema: Option<serde_json::Value> = None;
                            let target_param_schema: Option<&serde_json::Value> =
                                consumer_param_name.as_ref().and_then(|param| {
                                    consumer_schema
                                        .and_then(|s| s.get("properties"))
                                        .and_then(|props| props.get(param))
                                });

                            // If we don't have a formal schema (e.g. local capability), use a minimal
                            // hint based on common list-carrying param names.
                            let target_input_schema: Option<&serde_json::Value> =
                                if target_param_schema.is_some() {
                                    target_param_schema
                                } else if consumer_schema.is_some() {
                                    consumer_schema
                                } else if matches!(
                                    consumer_param_name.as_deref(),
                                    Some("data")
                                        | Some("items")
                                        | Some("rows")
                                        | Some("issues")
                                        | Some("results")
                                        | Some("records")
                                        | Some("entries")
                                ) {
                                    synthetic_target_schema = Some(json!({ "type": "array" }));
                                    synthetic_target_schema.as_ref()
                                } else if matches!(
                                    consumer_param_name.as_deref(),
                                    Some("perPage")
                                        | Some("per_page")
                                        | Some("page")
                                        | Some("pageSize")
                                        | Some("page_size")
                                        | Some("count")
                                        | Some("limit")
                                        | Some("offset")
                                        | Some("max")
                                        | Some("min")
                                        | Some("size")
                                        | Some("num")
                                        | Some("number")
                                ) {
                                    synthetic_target_schema = Some(json!({ "type": "number" }));
                                    synthetic_target_schema.as_ref()
                                } else {
                                    None
                                };

                            // Detect if we need an adapter
                            let bridge = SchemaBridge::detect(
                                None,
                                target_input_schema,
                                Some(&grounded_json),
                            );

                            let mut adapter_expr = None;
                            let mut bridge_desc = String::new();

                            if bridge.needs_adapter() {
                                adapter_expr = Some(bridge.generate_rtfs_expr(&var_name));
                                bridge_desc = bridge.description.clone();
                            } else if self.delegating_arbiter.is_some() {
                                // Fallback: try LLM if static bridge didn't find anything
                                if let Some(llm_adapter) = self
                                    .request_llm_adapter(
                                        &sub_intent.description,
                                        &grounded_json,
                                        grounding_params
                                            .get(&format!("rtfs_schema_{}", intent_id))
                                            .map(|s| s.as_str()),
                                        consumer_schema,
                                        &consumer_intent.description,
                                        &logical_bindings,
                                    )
                                    .await
                                {
                                    adapter_expr = Some(llm_adapter.replace("input", &var_name));
                                    bridge_desc = "LLM-generated adapter".to_string();
                                }
                            }

                            if let Some(expr) = adapter_expr {
                                let adapted_var = format!("{}_data", var_name);
                                adapter_mappings
                                    .insert(var_name.clone(), (adapted_var.clone(), expr.clone()));

                                log::debug!(
                                    "🔌 Inserting adapter for {}: {} → {}",
                                    var_name,
                                    bridge_desc,
                                    expr
                                );
                                ccos_println!(
                                    "   🔌 Adapter: {} → {} ({})",
                                    var_name,
                                    adapted_var,
                                    bridge_desc
                                );
                                break; // Only need one adapter per producer
                            }
                        }
                    }
                }
            }
        }

        // Insert adapter bindings and update references
        if !adapter_mappings.is_empty() {
            let mut new_bindings: Vec<(String, String)> = Vec::new();

            for (var_name, call_expr) in bindings.iter() {
                new_bindings.push((var_name.clone(), call_expr.clone()));

                // If this step needs an adapter, add it right after
                if let Some((adapted_var, adapter_expr)) = adapter_mappings.get(var_name) {
                    new_bindings.push((adapted_var.clone(), adapter_expr.clone()));
                }
            }

            // Update call expressions to use adapted variables
            bindings = new_bindings
                .into_iter()
                .map(|(name, mut expr)| {
                    // Replace references to original vars with adapted vars in call expressions
                    for (orig, (adapted, adapter_expr)) in &adapter_mappings {
                        // Only replace in argument positions, not in the variable binding itself
                        if !name.ends_with("_data") {
                            // If the adapter is a simple field extraction like `(get step_1 :issues)`,
                            // replace the *whole extraction expression* with the adapted var.
                            // This prevents generating invalid expressions like `(get step_1_data :issues)`.
                            if let Ok(re) =
                                regex::Regex::new(r"^\(get\s+([^\s\)]+)\s+(:[^\s\)]+)\)$")
                            {
                                if let Some(caps) = re.captures(adapter_expr) {
                                    if let (Some(src_var), Some(keyword)) =
                                        (caps.get(1), caps.get(2))
                                    {
                                        if src_var.as_str() == orig {
                                            let pattern = format!(
                                                r"\(\s*get\s+{}\s+{}\s*\)",
                                                regex::escape(orig),
                                                regex::escape(keyword.as_str())
                                            );
                                            if let Ok(expr_re) = regex::Regex::new(&pattern) {
                                                expr = expr_re
                                                    .replace_all(&expr, adapted.as_str())
                                                    .to_string();
                                            }
                                        }
                                    }
                                }
                            }

                            expr =
                                expr.replace(&format!(" {}}}", orig), &format!(" {}}}", adapted));
                            expr = expr.replace(&format!(" {} ", orig), &format!(" {} ", adapted));
                        }
                    }
                    (name, expr)
                })
                .collect();
        }

        // Build nested let expression
        if bindings.len() == 1 {
            return Ok(bindings[0].1.clone());
        }

        let last_var = &bindings[bindings.len() - 1].0;
        let mut expr = last_var.clone();

        for (var, call) in bindings.iter().rev() {
            expr = format!("(let [{} {}]\n  {})", var, call, expr);
        }

        // Proactive validation: check for type mismatches and auto-repair
        let var_schemas: std::collections::HashMap<String, String> = grounding_params
            .iter()
            .filter_map(|(k, v)| {
                if k.starts_with("rtfs_schema_") {
                    // Extract var name from "rtfs_schema_{intent_id}"
                    // Map intent_id to step_N variable
                    // For simplicity, check if any binding contains a vector schema
                    Some((k.replace("rtfs_schema_", "step_"), v.clone()))
                } else {
                    None
                }
            })
            .collect();

        if let Some(repaired) = super::repair_rules::validate_get_expression(&expr, &var_schemas) {
            log::info!("[generate_rtfs_plan] Proactive repair applied: type mismatch corrected");
            return Ok(repaired);
        }

        Ok(expr)
    }

    /// Format a single argument value for RTFS, using schema for type coercion
    fn format_arg_value(
        &self,
        key: &str,
        value: &str,
        schema: Option<&serde_json::Value>,
        previous_bindings: &[(String, String)],
    ) -> String {
        // Check for RTFS step variable references like "step_0", "step_1"
        // These are 0-indexed from LLM but need to map to actual binding names
        lazy_static::lazy_static! {
            static ref RTFS_STEP_VAR: Regex = Regex::new(r"^step_(\d+)$").unwrap();
            // Match any expression starting with ( that contains step_N anywhere inside
            // This handles nested cases like (get (nth step_2 0) :number)
            static ref RTFS_STEP_IN_EXPR: Regex = Regex::new(r"step_\d+").unwrap();
            static ref STEP_REF: Regex = Regex::new(r"\{\{step(\d+)\.(result|output)\}\}").unwrap();
        }

        // Handle pure RTFS step variable: "step_0" -> step_1 (unquoted)
        if let Some(captures) = RTFS_STEP_VAR.captures(value) {
            if let Some(idx_str) = captures.get(1) {
                if let Ok(idx) = idx_str.as_str().parse::<usize>() {
                    if idx < previous_bindings.len() {
                        let var_name = &previous_bindings[idx].0;
                        return format!(":{} {}", key, var_name);
                    }
                }
            }
        }

        // Handle RTFS expressions like "(get step_0 :issues)", "(nth step_0 0)",
        // or nested ones like "(get (nth step_2 0) :number)"
        // Replace step_N with actual binding name and output unquoted
        if value.starts_with('(') && value.ends_with(')') && RTFS_STEP_IN_EXPR.is_match(value) {
            let mut expr = value.to_string();
            // Replace all step_N references with actual binding names
            for (i, (binding_name, _)) in previous_bindings.iter().enumerate() {
                let pattern = format!("step_{}", i);
                expr = expr.replace(&pattern, binding_name);
            }
            return format!(":{} {}", key, expr);
        }

        // Check for LLM-generated step references like {{step0.result}} (legacy handlebars)
        // The LLM sometimes generates 0-based step indices in handlebars syntax
        // We need to convert these to actual variable names (step_1, step_2, etc.)
        if let Some(captures) = STEP_REF.captures(value) {
            if let Some(idx_str) = captures.get(1) {
                if let Ok(idx) = idx_str.as_str().parse::<usize>() {
                    // LLM uses 0-based index usually
                    if idx < previous_bindings.len() {
                        let var_name = &previous_bindings[idx].0;
                        return format!(":{} {}", key, var_name);
                    }
                }
            }
        }

        // Check if schema tells us this should be a number
        if let Some(schema) = schema {
            if let Some(props) = schema.get("properties").and_then(|p| p.as_object()) {
                if let Some(prop_def) = props.get(key) {
                    let prop_type = prop_def.get("type").and_then(|t| t.as_str());
                    match prop_type {
                        Some("number") | Some("integer") => {
                            // Try to parse as number, output without quotes
                            if value.parse::<i64>().is_ok() || value.parse::<f64>().is_ok() {
                                return format!(":{} {}", key, value);
                            }
                        }
                        Some("boolean") => {
                            let lower = value.to_lowercase();
                            if lower == "true" || lower == "false" {
                                return format!(":{} {}", key, lower);
                            }
                        }
                        _ => {}
                    }
                }
            }
        }

        // Also try to infer from value itself if it looks like a number or boolean
        if value.parse::<i64>().is_ok() || value.parse::<f64>().is_ok() {
            return format!(":{} {}", key, value);
        }
        let lower = value.to_lowercase();
        if lower == "true" || lower == "false" {
            return format!(":{} {}", key, lower);
        }

        // Default: quote as string
        format!(":{} \"{}\"", key, value.replace('"', "\\\""))
    }

    /// Generate a call expression for a capability
    fn generate_call_expr(
        &self,
        resolved_capability: &ResolvedCapability,
        sub_intent: &SubIntent,
        previous_bindings: &[(String, String)],
        all_sub_intents: &[SubIntent],
        grounding_params: Option<&HashMap<String, String>>,
        all_intent_ids: &[String],
    ) -> String {
        let capability_id = resolved_capability.capability_id().unwrap_or("unknown");
        let resolved_args = resolved_capability.arguments().unwrap();

        // Merge resolved arguments with sub_intent.extracted_params as fallback
        // This ensures LLM-provided params reach the RTFS plan even if resolution
        // didn't copy them (common when capability is found by ID match but params weren't copied)
        let mut arguments: std::collections::HashMap<String, String> = sub_intent
            .extracted_params
            .iter()
            .filter(|(k, _)| !k.starts_with('_')) // Skip internal params like _suggested_tool
            .map(|(k, v)| (k.clone(), v.clone()))
            .collect();
        // Override with resolved args (they take precedence)
        for (k, v) in resolved_args {
            arguments.insert(k.clone(), v.clone());
        }

        // Get input schema if available (for type coercion)
        let input_schema = match resolved_capability {
            ResolvedCapability::Remote { input_schema, .. } => input_schema.as_ref(),
            _ => None,
        };

        // Check if this step depends on previous outputs
        let has_dependencies = !sub_intent.dependencies.is_empty();

        let mut used_dependency_vars = std::collections::HashSet::new();

        let mut args_parts: Vec<String> = Vec::new();

        // Add explicit arguments (with type coercion and ref replacement)
        for (key, value) in &arguments {
            // Normalize parameter name (e.g. repository -> repo) at the start
            let key = normalize_param_name(key);
            let key = key.as_str();

            // If the LLM emitted a placeholder like "$0" and we have a single dependency,
            // map it directly to that dependency variable (common for output/println).
            if value == "$0" && has_dependencies && sub_intent.dependencies.len() == 1 {
                let dep_idx = sub_intent.dependencies[0];
                if dep_idx < previous_bindings.len() {
                    let dep_var = &previous_bindings[dep_idx].0;
                    let formatted = format!(":{} {}", key, dep_var);
                    args_parts.push(formatted);
                    used_dependency_vars.insert(dep_var.clone());
                    continue;
                }
            }

            let formatted = self.format_arg_value(key, value, input_schema, previous_bindings);

            // Validate that the formatted argument adheres to RTFS syntax
            // Only allow :keyword value pairs where value is either a quoted string,
            // a number, a boolean, or a variable reference (starting with step_)
            // This is a safety check to ensure no raw handlebars or invalid syntax leaks through
            if formatted.starts_with(':') {
                args_parts.push(formatted);
            } else {
                log::warn!("Skipping invalid RTFS argument syntax: {}", formatted);
            }

            // Check if this argument consumed a dependency
            lazy_static::lazy_static! {
                static ref STEP_REF: Regex = Regex::new(r"\{\{step(\d+)\.(result|output)\}\}").unwrap();
            }
            if let Some(captures) = STEP_REF.captures(value) {
                if let Some(idx_str) = captures.get(1) {
                    if let Ok(idx) = idx_str.as_str().parse::<usize>() {
                        if idx < previous_bindings.len() {
                            used_dependency_vars.insert(previous_bindings[idx].0.clone());
                        }
                    }
                }
            }
        }

        if has_dependencies {
            // Add reference to previous step if not already in args
            // This creates data flow from previous steps
            if sub_intent.dependencies.len() == 1 {
                let dep_idx = sub_intent.dependencies[0];
                if dep_idx < previous_bindings.len() {
                    let dep_var = &previous_bindings[dep_idx].0;

                    // 1. We haven't used this dependency in an explicit argument (via {{step.result}})
                    // 2. We don't have an explicit argument that matches the variable name (old logic)
                    let already_used_explicitly = used_dependency_vars.contains(dep_var);
                    let already_has_arg_value = arguments.values().any(|v| v == dep_var);

                    if !already_used_explicitly && !already_has_arg_value {
                        // Attempt to infer parameter name from dependency and schema
                        let param_name = if let Some(dep_intent) = all_sub_intents.get(dep_idx) {
                            self.infer_param_name(dep_intent, resolved_capability)
                        } else {
                            // Default to a generic name instead of _previous_result
                            "_previous_result".to_string()
                        };

                        // IMPORTANT: Don't inject if the LLM already provided this param name
                        // This prevents duplicate keys like `:data "$.path" :data step_1`
                        let param_name_already_exists = arguments.contains_key(&param_name);

                        if !param_name_already_exists {
                            // If safe-exec inferred the dependency's RTFS schema and the consumer
                            // has a JSON input schema, use deterministic cardinality hinting to
                            // decide whether to wrap this call in a (map ...) over the dependency.
                            if let (Some(grounding_params), Some(consumer_schema)) =
                                (grounding_params, input_schema)
                            {
                                if dep_idx < all_intent_ids.len() {
                                    let dep_intent_id = &all_intent_ids[dep_idx];
                                    if let Some(source_rtfs_schema) = grounding_params
                                        .get(&format!("rtfs_schema_{}", dep_intent_id))
                                    {
                                        use crate::utils::schema_cardinality::{
                                            cardinality_action, CardinalityAction,
                                        };

                                        if cardinality_action(
                                            source_rtfs_schema,
                                            consumer_schema,
                                            &param_name,
                                        ) == CardinalityAction::Map
                                        {
                                            // Build an inner call that consumes a scalar `item`.
                                            let mut mapped_args = args_parts.clone();
                                            mapped_args.push(format!(":{} item", param_name));

                                            let inner_call = if mapped_args.is_empty() {
                                                format!(r#"(call "{}" {{}})"#, capability_id)
                                            } else {
                                                format!(
                                                    r#"(call "{}" {{{}}})"#,
                                                    capability_id,
                                                    mapped_args.join(" ")
                                                )
                                            };

                                            return format!(
                                                "(map (fn [item] {}) {})",
                                                inner_call, dep_var
                                            );
                                        }
                                    }
                                }
                            }

                            args_parts.push(format!(":{} {}", param_name, dep_var));
                        }
                    }
                }
            }
        }

        if args_parts.is_empty() {
            format!(r#"(call "{}" {{}})"#, capability_id)
        } else {
            format!(r#"(call "{}" {{{}}})"#, capability_id, args_parts.join(" "))
        }
    }

    /// Helper to infer a parameter name from a dependency intent and consumer capability schema
    fn infer_param_name(
        &self,
        producer_intent: &SubIntent,
        consumer_capability: &ResolvedCapability,
    ) -> String {
        // Prefer well-known output sinks
        if let Some(cap_id) = consumer_capability.capability_id() {
            if cap_id == "ccos.io.println" {
                return "message".to_string();
            }
        }

        // 1. Try schema-based matching if available
        if let ResolvedCapability::Remote {
            input_schema: Some(schema),
            ..
        } = consumer_capability
        {
            if let Some(best_match) = self.match_topic_to_schema(producer_intent, schema) {
                return best_match;
            }
        }

        // 2. Fallback to simple heuristic
        match &producer_intent.intent_type {
            IntentType::UserInput { prompt_topic } => {
                let normalized = prompt_topic.trim().to_lowercase();

                // Manual overrides for common terms
                if normalized.contains("page size")
                    || normalized == "limit"
                    || normalized == "count"
                {
                    return "per_page".to_string();
                }
                if normalized == "page" {
                    return "page".to_string();
                }

                // Fallback: use topic as snake_case param
                normalized.replace(' ', "_")
            }
            _ => "data".to_string(),
        }
    }

    /// Match intent topic to schema properties using fuzzy matching
    fn match_topic_to_schema(
        &self,
        intent: &SubIntent,
        schema: &serde_json::Value,
    ) -> Option<String> {
        let topic = match &intent.intent_type {
            IntentType::UserInput { prompt_topic } => prompt_topic.to_lowercase(),
            _ => return None,
        };

        // Get properties from JSON schema
        let properties = schema.get("properties")?.as_object()?;

        let mut best_match = None;
        let mut best_score = 0.0;

        for (prop_name, prop_def) in properties {
            let prop_lower = prop_name.to_lowercase();
            let mut score = 0.0;

            // 1. Exact match
            if prop_lower == topic {
                return Some(prop_name.clone());
            }

            // 2. Contains match (e.g. "page size" contains "page")
            if topic.contains(&prop_lower) || prop_lower.contains(&topic) {
                score += 0.6;
            }

            // 3. Token overlap
            let topic_tokens: Vec<&str> = topic.split_whitespace().collect();
            let prop_tokens: Vec<&str> = prop_lower.split('_').collect(); // snake_case

            let matches = topic_tokens
                .iter()
                .filter(|t| prop_tokens.contains(t))
                .count();
            if matches > 0 {
                score += 0.3 * (matches as f64);
            }

            // 4. Description match (if available in schema)
            if let Some(desc) = prop_def.get("description").and_then(|d| d.as_str()) {
                let desc_lower = desc.to_lowercase();
                if desc_lower.contains(&topic) {
                    score += 0.5;
                }
            }

            if score > best_score && score > 0.5 {
                best_score = score;
                best_match = Some(prop_name.clone());
            }
        }

        best_match
    }

    async fn maybe_execute_and_ground(
        &self,
        executor: &SafeCapabilityExecutor,
        sub_intent: &SubIntent,
        resolved: &ResolvedCapability,
        previous_result: Option<&rtfs::runtime::values::Value>,
        step_results: &HashMap<usize, rtfs::runtime::values::Value>,
    ) -> Result<Option<rtfs::runtime::values::Value>, PlannerError> {
        let cap_id = match resolved.capability_id() {
            Some(id) => id,
            None => return Ok(None),
        };

        // Only run for API calls, data transforms, and outputs; skip user_input
        match sub_intent.intent_type {
            IntentType::ApiCall { .. }
            | IntentType::DataTransform { .. }
            | IntentType::Output { .. } => {}
            IntentType::UserInput { ref prompt_topic } => {
                // Phase 2: UserInput Grounding Mock
                // Use explicit _grounding_sample provided by LLM if available
                let mock_val = sub_intent
                    .extracted_params
                    .get("_grounding_sample")
                    .cloned()
                    .unwrap_or_else(|| {
                        format!("<sample-{}>", prompt_topic.to_lowercase().replace(' ', "-"))
                    });

                log::info!(
                    "[Grounding] Providing mock for user_input '{}': {}",
                    prompt_topic,
                    mock_val
                );
                return Ok(Some(rtfs::runtime::values::Value::String(mock_val)));
            }
            _ => {
                log::debug!(
                    "Safe exec skipped for {} (intent type not eligible)",
                    cap_id
                );
                return Ok(None);
            }
        }

        // Build params from both sources (matching generate_call_expr logic):
        // 1. Start with sub_intent.extracted_params
        // 2. Override with resolved_capability.arguments() (takes precedence)
        let mut params: std::collections::HashMap<String, String> = sub_intent
            .extracted_params
            .iter()
            .filter(|(k, _)| !k.starts_with('_')) // Skip internal params
            .map(|(k, v)| (k.clone(), v.clone()))
            .collect();

        // Merge resolved arguments (they take precedence)
        if let Some(resolved_args) = resolved.arguments() {
            for (k, v) in resolved_args {
                params.insert(k.clone(), v.clone());
            }
        }

        // Thread previous_result if present
        if let Some(prev) = previous_result {
            if let Ok(prev_json) = rtfs_value_to_json(prev) {
                if let Ok(s) = serde_json::to_string(&prev_json) {
                    params.insert("_previous_result".to_string(), s);
                }
            }
        }

        // Phase 2: Resolve 'step_N' references in params
        for value in params.values_mut() {
            if value.starts_with("step_") {
                if let Ok(idx) = value["step_".len()..].parse::<usize>() {
                    if let Some(res) = step_results.get(&idx) {
                        if let Ok(json) = rtfs_value_to_json(res) {
                            // If it's a string, use it directly, otherwise JSON stringify
                            if let Some(s) = json.as_str() {
                                *value = s.to_string();
                            } else if let Ok(s) = serde_json::to_string(&json) {
                                *value = s;
                            }
                        }
                    }
                }
            }
        }

        match executor
            .execute_if_safe(cap_id, &params, previous_result)
            .await
        {
            Ok(Some(val)) => {
                // Post-execution schema introspection for synthesized capabilities
                if cap_id.starts_with("generated/") {
                    use crate::synthesis::introspection::schema_refiner;

                    // Find capability file once
                    if let Some(path) = schema_refiner::find_capability_file(cap_id) {
                        // 1. Schema refinement
                        let result =
                            schema_refiner::infer_output_schema_from_result(cap_id, &val, None);
                        if result.was_updated {
                            match schema_refiner::update_capability_output_schema(
                                &path,
                                &result.inferred_output_schema,
                            ) {
                                Ok(true) => {
                                    log::info!(
                                        "📊 Schema refined for {}: {} → {}",
                                        cap_id,
                                        result.original_output_schema,
                                        result.inferred_output_schema
                                    );

                                    // 1b. LLM Schema Validation (if enabled)
                                    if self.config.enable_schema_validation {
                                        use crate::synthesis::validation::{
                                            validate_schema, ValidationConfig,
                                        };
                                        let validation_config = ValidationConfig::default();
                                        let sample_preview = grounding_preview(&val);

                                        match validate_schema(
                                            &result.inferred_output_schema,
                                            cap_id,
                                            Some(&sample_preview),
                                            &validation_config,
                                        )
                                        .await
                                        {
                                            Ok(validation) => {
                                                if validation.is_valid {
                                                    log::info!(
                                                        "✅ Schema validation passed for {}",
                                                        cap_id
                                                    );
                                                } else {
                                                    log::warn!(
                                                        "⚠️ Schema validation issues for {}: {:?}",
                                                        cap_id,
                                                        validation.errors
                                                    );
                                                    for suggestion in &validation.suggestions {
                                                        log::info!(
                                                            "   💡 Suggestion: {}",
                                                            suggestion
                                                        );
                                                    }
                                                }
                                            }
                                            Err(e) => {
                                                log::debug!(
                                                    "Schema validation skipped for {}: {}",
                                                    cap_id,
                                                    e
                                                );
                                            }
                                        }
                                    }
                                }
                                Ok(false) => {}
                                Err(e) => {
                                    log::warn!("Failed to update schema for {}: {}", cap_id, e);
                                }
                            }
                        }

                        // 2. Metadata sample capture
                        match schema_refiner::update_capability_metadata_samples(
                            &path,
                            previous_result, // input sample
                            &val,            // output sample
                        ) {
                            Ok(true) => {
                                log::debug!("📝 Captured sample output for {}", cap_id);
                            }
                            Ok(false) => {}
                            Err(e) => {
                                log::debug!("Failed to capture sample for {}: {}", cap_id, e);
                            }
                        }
                    }
                }
                Ok(Some(val))
            }
            Ok(None) => {
                log::debug!(
                    "Safe exec skipped for {} (not allowed or no manifest); params keys={:?}",
                    cap_id,
                    params.keys().collect::<Vec<_>>()
                );
                Ok(None)
            }
            Err(e) => {
                log::warn!("Safe exec error for {}: {}", cap_id, e);
                ccos_eprintln!("DEBUG: Safe exec error for {}: {}", cap_id, e);
                // Don't propagate error - just skip this step
                Ok(None)
            }
        }
    }

    /// Execute safe capabilities in topological order, passing results through the pipeline.
    ///
    /// This method:
    /// 1. Computes topological order based on SubIntent.dependencies
    /// 2. Executes each step in order, passing _previous_result from dependencies
    /// 3. Stores results in grounding_params for downstream use
    async fn execute_safe_in_order(
        &self,
        executor: &SafeCapabilityExecutor,
        sub_intents: &[SubIntent],
        intent_ids: &[String],
        resolutions: &HashMap<String, ResolvedCapability>,
        grounding_params: &mut HashMap<String, String>,
        trace: &mut PlanningTrace,
    ) -> Result<(), PlannerError> {
        use rtfs::runtime::values::Value;

        // Compute topological order based on dependencies
        let order = self.topological_sort(sub_intents);

        ccos_println!(
            "\n╭──────────────────────────────────────────────────────────────────────────────"
        );
        ccos_println!(
            "│ 🔄 Safe Execution Pass ({} steps in dependency order)",
            order.len()
        );
        ccos_println!(
            "╰──────────────────────────────────────────────────────────────────────────────"
        );

        // Store execution results by step index
        let mut step_results: HashMap<usize, Value> = HashMap::new();
        // Track skipped/failed steps to cascade skip to dependents
        let mut skipped_steps: std::collections::HashSet<usize> = std::collections::HashSet::new();

        for step_idx in order {
            if step_idx >= sub_intents.len() {
                continue;
            }

            let sub_intent = &sub_intents[step_idx];
            let intent_id = if step_idx < intent_ids.len() {
                &intent_ids[step_idx]
            } else {
                continue;
            };

            let resolved = match resolutions.get(intent_id) {
                Some(r) => r,
                None => continue,
            };

            let cap_id = resolved.capability_id().unwrap_or("unknown");

            // Check if any dependency was skipped - if so, skip this step too
            let has_skipped_dependency = sub_intent
                .dependencies
                .iter()
                .any(|dep_idx| skipped_steps.contains(dep_idx));

            ccos_println!(
                "\n▶️  Step {}/{}: {}",
                step_idx + 1,
                sub_intents.len(),
                sub_intent.description
            );
            ccos_println!("   ├─ Intent ID: {}", intent_id);
            ccos_println!("   ├─ Capability: {}", cap_id);
            ccos_println!("   ├─ Dependencies: {:?}", sub_intent.dependencies);

            if has_skipped_dependency {
                ccos_println!("   ╰─ ⏭️  Skipped (dependency was skipped/failed)");
                skipped_steps.insert(step_idx);
                continue;
            }

            // Get the previous result from the most recent dependency
            let previous_result: Option<&Value> = if !sub_intent.dependencies.is_empty() {
                // Use the result from the last dependency (most recent in pipeline)
                sub_intent
                    .dependencies
                    .iter()
                    .filter_map(|dep_idx| step_results.get(dep_idx))
                    .last()
            } else {
                None
            };

            if previous_result.is_some() {
                ccos_println!("   ├─ Input: Received _previous_result from upstream");
            }

            // Execute the step with dependency data
            match self
                .maybe_execute_and_ground(
                    executor,
                    sub_intent,
                    resolved,
                    previous_result,
                    &step_results,
                )
                .await
            {
                Ok(Some(result)) => {
                    let grounded_text = grounding_preview(&result);

                    trace.events.push(TraceEvent::ResolutionCompleted {
                        intent_id: intent_id.clone(),
                        capability: format!("{} (executed)", cap_id),
                    });

                    ccos_println!(
                        "   ╰─ ✅ Result Captured ({} chars): {}",
                        grounded_text.len(),
                        grounded_text
                            .chars()
                            .take(100)
                            .collect::<String>()
                            .replace("\n", " ")
                    );

                    // Store for downstream steps
                    step_results.insert(step_idx, result.clone());

                    grounding_params.insert(format!("result_{}", intent_id), grounded_text.clone());
                    grounding_params
                        .insert(format!("step_{}_result", step_idx), grounded_text.clone());
                    grounding_params.insert("latest_result".to_string(), grounded_text);

                    // Store inferred RTFS schema (from safe-exec result) for schema-guided adapter synthesis
                    let inferred_rtfs_schema =
                        crate::synthesis::introspection::schema_inferrer::infer_schema_from_value(
                            &result,
                        );
                    grounding_params
                        .insert(format!("rtfs_schema_{}", intent_id), inferred_rtfs_schema);

                    // Also store raw JSON for adapter detection
                    if let Ok(raw_json) = rtfs_value_to_json(&result) {
                        if let Ok(raw_str) = serde_json::to_string(&raw_json) {
                            grounding_params.insert(format!("raw_result_{}", intent_id), raw_str);
                        }
                    }
                }
                Ok(None) => {
                    ccos_println!("   ╰─ ⏭️  Skipped (Not safe to execute or no manifest)");
                    skipped_steps.insert(step_idx);
                }
                Err(e) => {
                    ccos_println!("   ╰─ ❌ Error: {}", e);
                    skipped_steps.insert(step_idx);
                    // Continue with other steps
                }
            }
        }

        ccos_println!(
            "\n✅ Safe execution pass complete ({} results captured)\n",
            step_results.len()
        );

        Ok(())
    }

    /// Compute topological order of sub-intents based on their dependencies.
    /// Uses a stable Kahn's algorithm (preserves original order among roots).
    fn topological_sort(&self, sub_intents: &[SubIntent]) -> Vec<usize> {
        let n = sub_intents.len();
        if n == 0 {
            return vec![];
        }

        // Compute in-degree for each node
        let mut in_degree = vec![0usize; n];
        for (idx, intent) in sub_intents.iter().enumerate() {
            // Each dependency means an incoming edge
            for _dep in &intent.dependencies {
                if idx < n {
                    in_degree[idx] += 1;
                }
            }
        }

        // Start with nodes that have no dependencies (in-degree 0), preserve index order
        let mut queue: VecDeque<usize> = VecDeque::new();
        let mut enqueued = vec![false; n];
        for i in 0..n {
            if sub_intents[i].dependencies.is_empty() {
                queue.push_back(i);
                enqueued[i] = true;
            }
        }

        let mut result = Vec::with_capacity(n);

        while let Some(node) = queue.pop_front() {
            result.push(node);

            // For each node that depends on this one, decrease in-degree
            for (idx, intent) in sub_intents.iter().enumerate() {
                if intent.dependencies.contains(&node) {
                    in_degree[idx] = in_degree[idx].saturating_sub(1);
                    if in_degree[idx] == 0 && !enqueued[idx] {
                        queue.push_back(idx);
                        enqueued[idx] = true;
                    }
                }
            }
        }

        // If we couldn't process all nodes, there's a cycle - fall back to natural order
        if result.len() < n {
            log::warn!("Dependency cycle detected, falling back to natural order");
            return (0..n).collect();
        }

        result
    }

    /// Request an LLM-generated RTFS adapter between two steps
    async fn request_llm_adapter(
        &self,
        source_desc: &str,
        source_data: &serde_json::Value,
        source_rtfs_schema: Option<&str>,
        target_schema: Option<&serde_json::Value>,
        target_desc: &str,
        bindings_context: &[(String, String)], // (var_name, expression)
    ) -> Option<String> {
        let arbiter = self.delegating_arbiter.as_ref()?;

        let prompt = build_llm_adapter_prompt(
            source_desc,
            source_data,
            source_rtfs_schema,
            target_schema,
            target_desc,
            bindings_context,
        );

        log::debug!(
            "[request_llm_adapter] Requesting adapter with prompt: {}",
            prompt
        );
        let response = arbiter.generate_raw_text(&prompt).await.ok()?;
        let mut adapter = response.trim().to_string();

        if adapter.is_empty() || (!adapter.starts_with('(') && !adapter.starts_with('[')) {
            log::warn!(
                "[request_llm_adapter] LLM returned invalid adapter: {}",
                adapter
            );
            return None;
        }

        // Reject bare function definitions - adapter must be an expression, not a fn
        if adapter.starts_with("(fn ") {
            log::warn!(
                "[request_llm_adapter] LLM returned bare function instead of expression: {}",
                adapter
            );
            return None;
        }

        // Verify the adapter references 'input' - otherwise it can't transform the data
        if !adapter.contains("input") {
            log::warn!(
                "[request_llm_adapter] LLM adapter doesn't reference 'input': {}",
                adapter
            );
            return None;
        }

        // Reject call expressions - adapters should transform data, not call capabilities
        // This prevents LLM hallucinations where it tries to re-invoke APIs instead of
        // transforming existing data
        if adapter.contains("(call ") {
            log::warn!(
                "[request_llm_adapter] LLM returned capability call instead of data adapter: {}",
                adapter
            );
            return None;
        }

        // Sanitize common LLM patterns that RTFS doesn't support
        adapter = sanitize_llm_rtfs(&adapter);

        log::info!("[request_llm_adapter] LLM generated adapter: {}", adapter);
        Some(adapter)
    }

    /// Save synthesized capabilities for reuse by future planners.
    ///
    /// When plan decomposition generates inline RTFS code for transformations
    /// (marked as `generated/` or `Synthesized` resolutions), this function
    /// extracts and saves them as proper capability definitions.
    fn save_synthesized_capabilities(
        &self,
        sub_intents: &[SubIntent],
        resolutions: &HashMap<String, ResolvedCapability>,
        goal: &str,
    ) {
        let storage = SynthesizedCapabilityStorage::new();

        for (intent_id, resolution) in resolutions {
            // Extract synthesized RTFS code from resolution
            let (_cap_id, rtfs_code, description) = match resolution {
                ResolvedCapability::Synthesized {
                    capability_id,
                    rtfs_code,
                    ..
                } => {
                    // Find the matching sub-intent for description
                    let desc = sub_intents
                        .iter()
                        .find(|si| intent_id.contains(&si.description))
                        .map(|si| si.description.clone())
                        .unwrap_or_else(|| capability_id.clone());
                    (capability_id.clone(), rtfs_code.clone(), desc)
                }
                ResolvedCapability::NeedsReferral {
                    suggested_action, ..
                } if suggested_action.contains("Synth-or-enqueue") => {
                    // Find the matching sub-intent
                    if let Some(si) = sub_intents.iter().find(|si| {
                        intent_id.ends_with(&format!("{:016x}", fnv1a64(&si.description)))
                    }) {
                        // Check if there's inline RTFS in the extracted params
                        if let Some(inline_code) = si.extracted_params.get("_inline_rtfs") {
                            let cap_id = generated_capability_id_from_description(&si.description);
                            (cap_id, inline_code.clone(), si.description.clone())
                        } else {
                            continue;
                        }
                    } else {
                        continue;
                    }
                }
                _ => continue,
            };

            // Create the synthesized capability first to get its canonical ID
            let capability = SynthesizedCapability::new(&description, &rtfs_code)
                .with_metadata("source_goal", goal)
                .with_metadata("source_intent_id", intent_id);

            // Skip if capability already exists (use capability.id for consistent dedup check)
            if storage.exists(&capability.id) {
                log::debug!(
                    "Synthesized capability already exists, skipping: {}",
                    capability.id
                );
                continue;
            }

            match storage.save(&capability) {
                Ok(path) => {
                    ccos_println!(
                        "✨ Synthesized capability saved for reuse: {} → {}",
                        capability.id,
                        path.display()
                    );
                }
                Err(e) => {
<<<<<<< HEAD
                    log::warn!(
                        "Failed to save synthesized capability '{}': {}",
                        capability.id,
                        e
                    );
=======
                    log::warn!("Failed to save synthesized capability '{}': {}", cap_id, e);
>>>>>>> 636b7b54
                }
            }
        }
    }
}

fn build_llm_adapter_prompt(
    _source_desc: &str,
    source_data: &serde_json::Value,
    source_rtfs_schema: Option<&str>,
    target_schema: Option<&serde_json::Value>,
    target_desc: &str,
    bindings_context: &[(String, String)],
) -> String {
    let source_preview =
        truncate_grounding(&serde_json::to_string(source_data).unwrap_or_default());

    let source_rtfs_schema_str = source_rtfs_schema
        .map(truncate_grounding)
        .unwrap_or_else(|| "Unknown".to_string());

    let target_schema_str = target_schema
        .map(|s| serde_json::to_string_pretty(s).unwrap_or_default())
        .unwrap_or_else(|| "Unknown (match data naturally)".to_string());

    // Build bindings context string to show LLM what variables already exist
    let bindings_str = if bindings_context.is_empty() {
        "None (you have access only to 'input')".to_string()
    } else {
        bindings_context
            .iter()
            .map(|(var, expr)| {
                let truncated = if expr.len() > 100 {
                    format!("{}...", &expr[..97])
                } else {
                    expr.clone()
                };
                format!("  - {}: {}", var, truncated)
            })
            .collect::<Vec<_>>()
            .join("\n")
    };

    let input_type_desc = match source_data {
        serde_json::Value::Object(_) => "Map (Object)",
        serde_json::Value::Array(_) => "List (Vector)",
        _ => "Scalar",
    };

    format!(
        "Synthesize a small, pure RTFS expression to achieve this goal: '{}'.\n\n\
         INPUT DATA TYPE: {}\n\
         EXISTING BINDINGS (already defined - DO NOT re-extract if already done!):\n{}\n\n\
         Input data sample: {}\n\n\
         SOURCE REFINED SCHEMA (RTFS type inferred from safe-exec): {}\n\n\
         TARGET INPUT SCHEMA REQUIREMENT: {}\n\n\
         RULES:\n\
         1. Use 'input' as the variable for the upstream data.\n\
         2. RETURN ONLY the expression. No markdown, no commentary.\n\
         3. NO Clojure namespaces (e.g. avoid 'str/split', just use 'split').\n\
         4. Regex IS supported. Use: (re-matches pattern text), (re-find pattern text), (re-seq pattern text).\n\
            Pattern syntax follows Rust regex. Example: (re-matches \"[A-Z]+\" title)\n\
         5. RTFS 'get' syntax: (get map :key) NOT (get :key map) - map comes FIRST.\n\
         6. Use RTFS functions: 'map', 'filter', 'get', 'assoc', 'str', 'split', 'substring', 'join', 're-matches', 're-find', 're-seq', 'group-by'.\n\
         7. IMPORTANT: If INPUT DATA TYPE is 'Map' but you need to iterate, EXTRACT the array field first (e.g. (get input :issues)).\n\
         8. IMPORTANT: If INPUT DATA TYPE is 'List', work on it directly with 'map' or 'filter'.\n\
         9. FORBIDDEN: Do NOT use (call ...). This is a DATA ADAPTER, not a capability invocation. Transform existing data only.\n\
         10. FORBIDDEN: Do NOT re-fetch data. The data is already in 'input'. Just transform it.\n\n\
         GOOD examples:\n\
           - (get input :issues)\n\
           - (map (fn [x] (get x :title)) input)\n\
           - (filter (fn [x] (= (get x :state) \"open\")) (get input :issues))\n\n\
         BAD examples (NEVER do this):\n\
           - (call \"github-mcp.list_issues\" {{...}})  ← FORBIDDEN\n\
           - (call :capability.id {{...}})              ← FORBIDDEN",
        target_desc,
        input_type_desc,
        bindings_str,
        source_preview,
        source_rtfs_schema_str,
        target_schema_str
    )
}

#[cfg(test)]
mod tests {
    use super::*;
    use crate::intent_graph::config::IntentGraphConfig;
    use crate::planner::modular_planner::decomposition::PatternDecomposition;
    use crate::planner::modular_planner::resolution::semantic::CapabilityCatalog;
    use crate::planner::modular_planner::resolution::semantic::CapabilityInfo;
    use crate::planner::modular_planner::resolution::CatalogResolution;

    struct MockCatalog;

    #[async_trait::async_trait(?Send)]
    impl CapabilityCatalog for MockCatalog {
        async fn list_capabilities(&self, _domain: Option<&str>) -> Vec<CapabilityInfo> {
            vec![]
        }

        async fn get_capability(&self, _id: &str) -> Option<CapabilityInfo> {
            None
        }

        async fn search(&self, _query: &str, _limit: usize) -> Vec<CapabilityInfo> {
            vec![]
        }
    }

    #[tokio::test]
    async fn test_modular_planner_pattern_decomposition() {
        let intent_graph = Arc::new(Mutex::new(
            IntentGraph::with_config(IntentGraphConfig::with_in_memory_storage()).unwrap(),
        ));

        let catalog = Arc::new(MockCatalog);

        let mut planner = ModularPlanner::new(
            Box::new(PatternDecomposition::new()),
            Box::new(CatalogResolution::new(catalog)),
            intent_graph.clone(),
        );

        let result = planner
            .plan("list issues but ask me for page size")
            .await
            .expect("Should plan");

        // Should create root + 2 sub-intents
        assert_eq!(result.intent_ids.len(), 2);

        // First should be user input (resolved to builtin)
        let first_resolution = &result.resolutions[&result.intent_ids[0]];
        assert!(matches!(
            first_resolution,
            ResolvedCapability::BuiltIn { .. }
        ));

        // Should have generated RTFS
        assert!(result.rtfs_plan.contains("call"));
        assert!(result.rtfs_plan.contains("ccos.user.ask"));

        // Check intents were stored in graph
        let graph = intent_graph.lock().unwrap();
        let root = graph.get_intent(&result.root_intent_id);
        assert!(root.is_some());
    }

    #[test]
    fn test_adapter_rewrite_replaces_get_expression() {
        let mut adapter_mappings: HashMap<String, (String, String)> = HashMap::new();
        adapter_mappings.insert(
            "step_1".to_string(),
            (
                "step_1_data".to_string(),
                "(get step_1 :issues)".to_string(),
            ),
        );

        let name = "step_2";
        let mut expr = "(map (fn [x] x) (get step_1 :issues))".to_string();

        for (orig, (adapted, adapter_expr)) in &adapter_mappings {
            if !name.ends_with("_data") {
                if let Ok(re) = regex::Regex::new(r"^\(get\s+([^\s\)]+)\s+(:[^\s\)]+)\)$") {
                    if let Some(caps) = re.captures(adapter_expr) {
                        if let (Some(src_var), Some(keyword)) = (caps.get(1), caps.get(2)) {
                            if src_var.as_str() == orig {
                                let pattern = format!(
                                    r"\(\s*get\s+{}\s+{}\s*\)",
                                    regex::escape(orig),
                                    regex::escape(keyword.as_str())
                                );
                                if let Ok(expr_re) = regex::Regex::new(&pattern) {
                                    expr = expr_re.replace_all(&expr, adapted.as_str()).to_string();
                                }
                            }
                        }
                    }
                }

                expr = expr.replace(&format!(" {}}}", orig), &format!(" {}}}", adapted));
                expr = expr.replace(&format!(" {} ", orig), &format!(" {} ", adapted));
            }
        }

        assert!(expr.contains(" step_1_data"));
        assert!(!expr.contains("(get step_1_data :issues)"));
        assert!(!expr.contains("(get step_1 :issues)"));
    }

    #[test]
    fn test_build_llm_adapter_prompt_includes_regex_support() {
        let prompt = build_llm_adapter_prompt(
            "source",
            &serde_json::json!({"issues": []}),
            None,
            None,
            "target",
            &[],
        );

        // Regex IS supported in the adapter prompt
        assert!(prompt.contains("Regex IS supported"));
        assert!(prompt.contains("re-matches"));
        assert!(prompt.contains("re-find"));
        assert!(prompt.contains("re-seq"));
    }

    #[test]
    fn test_generate_call_expr() {
        let intent_graph = Arc::new(Mutex::new(
            IntentGraph::with_config(IntentGraphConfig::with_in_memory_storage()).unwrap(),
        ));
        let catalog = Arc::new(MockCatalog);
        let planner = ModularPlanner::new(
            Box::new(PatternDecomposition::new()),
            Box::new(CatalogResolution::new(catalog)),
            intent_graph,
        );

        let mut args = HashMap::new();
        args.insert("owner".to_string(), "mandubian".to_string());
        args.insert("repo".to_string(), "ccos".to_string());

        let sub_intent = SubIntent::new(
            "test",
            IntentType::ApiCall {
                action: crate::planner::modular_planner::types::ApiAction::List,
            },
        );

        let resolved = ResolvedCapability::Remote {
            capability_id: "mcp.github.list_issues".to_string(),
            server_url: "http://test".to_string(),
            arguments: args,
            input_schema: None,
            confidence: 1.0,
        };

        let expr = planner.generate_call_expr(
            &resolved,
            &sub_intent,
            &[],
            &[sub_intent.clone()],
            None,
            &[],
        );

        assert!(expr.contains("mcp.github.list_issues"));
        assert!(expr.contains(":owner"));
        assert!(expr.contains("mandubian"));
    }

    #[test]
    fn test_generate_call_expr_wraps_map_for_collection_dependency() {
        let intent_graph = Arc::new(Mutex::new(
            IntentGraph::with_config(IntentGraphConfig::with_in_memory_storage()).unwrap(),
        ));
        let catalog = Arc::new(MockCatalog);
        let planner = ModularPlanner::new(
            Box::new(PatternDecomposition::new()),
            Box::new(CatalogResolution::new(catalog)),
            intent_graph,
        );

        // Producer (idx 0) is a prior step whose safe-exec schema we treat as a collection.
        let producer = SubIntent::new(
            "producer",
            IntentType::ApiCall {
                action: crate::planner::modular_planner::types::ApiAction::List,
            },
        );

        // Consumer depends on producer and has a schema where the inferred injected param "data"
        // is a scalar (string), which should trigger a map wrapper.
        let consumer = SubIntent::new(
            "consumer",
            IntentType::ApiCall {
                action: crate::planner::modular_planner::types::ApiAction::Get,
            },
        )
        .with_dependencies(vec![0]);

        let consumer_schema = serde_json::json!({
            "type": "object",
            "properties": {
                "data": {"type": "string"}
            }
        });

        let resolved = ResolvedCapability::Remote {
            capability_id: "mcp.test.consume".to_string(),
            server_url: "http://test".to_string(),
            arguments: HashMap::new(),
            input_schema: Some(consumer_schema),
            confidence: 1.0,
        };

        let mut grounding_params: HashMap<String, String> = HashMap::new();
        grounding_params.insert(
            "rtfs_schema_intent0".to_string(),
            "[:vector [:map {:x :string}]]".to_string(),
        );

        let expr = planner.generate_call_expr(
            &resolved,
            &consumer,
            &[(
                "step_1".to_string(),
                "(call \"mcp.test.produce\" {})".to_string(),
            )],
            &[producer, consumer.clone()],
            Some(&grounding_params),
            &["intent0".to_string(), "intent1".to_string()],
        );

        assert!(expr.starts_with("(map (fn [item]"));
        assert!(expr.contains("mcp.test.consume"));
        assert!(expr.contains(":data item"));
        assert!(expr.contains("step_1"));
    }

    #[test]
    fn test_build_llm_adapter_prompt_includes_source_schema() {
        let source_data = serde_json::json!([{ "title": "hello" }]);
        let prompt = build_llm_adapter_prompt(
            "source",
            &source_data,
            Some("[:vector [:map {:title :string}]]"),
            None,
            "target",
            &[],
        );

        assert!(prompt.contains("SOURCE REFINED SCHEMA"));
        assert!(prompt.contains("[:vector"));
    }
}<|MERGE_RESOLUTION|>--- conflicted
+++ resolved
@@ -2866,15 +2866,11 @@
                     );
                 }
                 Err(e) => {
-<<<<<<< HEAD
                     log::warn!(
                         "Failed to save synthesized capability '{}': {}",
                         capability.id,
                         e
                     );
-=======
-                    log::warn!("Failed to save synthesized capability '{}': {}", cap_id, e);
->>>>>>> 636b7b54
                 }
             }
         }
