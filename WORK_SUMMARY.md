--- conflicted
+++ resolved
@@ -88,7 +88,7 @@
 - **Richer Query Expansion**: Use intent constraints, plan history, workspace metadata
 - **Planner Integration**: Have planner use agent directly for hint generation (currently agent is used internally by engine)
 - **Performance Monitoring**: Track discovery success rates and query effectiveness
-<<<<<<< HEAD
+- **WASM Capability Marketplace**: Add support for discovering and registering WASM-based capabilities directly from the TUI.
 
 ## 9. Implemented Phase D: Execution Repair Loop
 - **Goal**: Enable the agent to recover from runtime failures by feeding errors back to the LLM.
@@ -118,7 +118,4 @@
     - `ccos/src/governance_kernel.rs` (Modified)
     - `ccos/src/orchestrator.rs` (Modified - added test helpers)
     - `ccos/src/arbiter/delegating_arbiter.rs` (Modified - added test helpers)
-    - `ccos/tests/test_semantic_judge.rs` (New)
-=======
-- **WASM Capability Marketplace**: Add support for discovering and registering WASM-based capabilities directly from the TUI.
->>>>>>> c223a463
+    - `ccos/tests/test_semantic_judge.rs` (New)