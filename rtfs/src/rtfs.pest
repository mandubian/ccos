--- conflicted
+++ resolved
@@ -251,11 +251,7 @@
 
 // --- Special Forms ---
 
-<<<<<<< HEAD
-special_form = _{ let_expr | if_expr | do_expr | fn_expr | def_expr | defn_expr | defmacro_expr | defstruct_expr | parallel_expr | with_resource_expr | try_catch_expr | match_expr | log_step_expr | discover_agents_expr | for_expr }
-=======
-special_form = _{ let_expr | if_expr | do_expr | fn_expr | def_expr | defn_expr | defstruct_expr | try_catch_expr | match_expr | for_expr }
->>>>>>> 7e5021b1
+special_form = _{ let_expr | if_expr | do_expr | fn_expr | def_expr | defn_expr | defmacro_expr | defstruct_expr | try_catch_expr | match_expr | for_expr }
 // Removed module_definition, import_definition, and task_definition as they are top-level, not expressions.
 
 do_keyword = @{ "do" ~ (WHITESPACE | &(")" | "(" | "\"" | "[" | "]" | "{" | "}" | ":" | ";")) }
