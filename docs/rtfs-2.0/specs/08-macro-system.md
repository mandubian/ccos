# RTFS 2.0 Macro System

## Overview

<<<<<<< HEAD
RTFS macros are a hygienic-ish, template-oriented code-transformation facility built on top of quasiquote/unquote/unquote-splicing. Macros allow programs to generate and transform RTFS ASTs before they are evaluated or compiled to IR.

This document describes the runtime- and compiler-visible behavior added in the defmacro/expander evolution:

- `defmacro` for defining macros (supports fixed and variadic parameter lists)
- Quasiquote (`), unquote (~) and unquote-splicing (~@) semantics for templating
- A dedicated top-level expansion pass that runs before AST evaluation and before IR conversion
- A persistent, shared `MacroExpander` registry that is captured by the compiler and injected into runtime evaluators (mandatory at construction)
- Replacement of temporary unquote/quasiquote artifacts before IR conversion so IR never sees macro-templating artifacts
=======
**Note**: The macro system described in this document is a **design target** and is **not currently implemented** in RTFS 2.0. This specification represents the planned macro system for future versions.
>>>>>>> 7e5021b1

RTFS is designed to support a simple macro system for code transformation using quasiquote and unquote, but this functionality is not yet available in the current implementation.

<<<<<<< HEAD
Use `defmacro` to define a macro. Macros receive AST nodes as arguments (not evaluated values), and must return an AST node or list of nodes.

```rtfs
;; Simple macro - fixed arity
(defmacro when [condition body]
  `(if ~condition ~body))

;; Variadic macro - tail collects remaining args into a list
(defmacro make-list [& items]
  `(list ~@items))

;; Usage
=======
## Planned Macro Definition

Macros would be defined using `defmacro` (not yet implemented):

```rtfs
;; Planned macro syntax (not yet implemented)
(defmacro when [condition body]
  `(if ~condition ~body))

;; Planned usage (not yet implemented)
>>>>>>> 7e5021b1
(when (> x 0)
  (println "positive"))

(make-list 1 2 3) ; -> expands to (list 1 2 3)
```

<<<<<<< HEAD
Notes:
- Macro parameters receive AST fragments. Use quasiquote/unquote to construct new AST fragments inside the macro body.
- Variadic parameter (leading `&`) binds the remaining arguments as an AST list value available for splicing via `~@`.
=======
**Current Workaround**: Use explicit control flow constructs like `if` and `do` instead of macros.

## Quasiquote and Unquote
>>>>>>> 7e5021b1

## Quasiquote, Unquote and Splicing (behavioral details)

Quasiquote, unquote and unquote-splicing work as templating primitives. Key points:

- Backtick (`) creates a template AST (a mostly-quoted structure).
- Unquote (~) evaluates its expression in the macro expansion phase and inserts the resulting AST node in place.
- Unquote-splicing (~@) evaluates to an AST list, and the elements of that list are spliced into the surrounding list.

Examples:

```rtfs
(let [x 42]
  `(println ~x))      ; -> (println 42) as AST

(let [args '(x y z)]
  `(fn [~@args] body)) ; -> (fn [x y z] body)
```

Implementation note (reader/expander interplay): the parser produces AST nodes representing quasiquotes and unquotes; the macro expander resolves these into concrete AST nodes during expansion. Any temporary 'unquote artifact' nodes are removed/replaced before the IR converter runs.

## The Top-level Expansion Pass

To keep macro expansion deterministic and decoupled from runtime evaluation, RTFS performs a dedicated top-level expansion pass early in the compilation/execution pipeline. The canonical flow is:

1. Parse source → AST
2. Top-level expansion: `expand_top_levels(ast)`
   - Walk top-level forms and expand `defmacro` forms into the `MacroExpander` registry
   - Expand macro invocations found in top-level position using the current registry
   - Repeat until a fixed point is reached for top-level expansion
   - Replace quasiquote/unquote artifacts produced during expansion with concrete AST nodes
3. The expansion pass returns the expanded AST plus the `MacroExpander` instance (registry)
4. Type checking / IR conversion runs on the expanded AST (no macro-templating artifacts remain)
5. The compiler collects the `MacroExpander` and injects it into any runtime evaluators created for AST execution

Why top-level expansion?
- Ensures macros that define other macros (or rely on previously defined macros) are visible in the same compilation unit
- Guarantees that IR conversion never sees macro-templating artifacts
- Allows the compiler to capture and persist a MacroExpander instance to be shared with runtime evaluators

## MacroExpander (registry) and runtime integration

RTFS uses a persistent `MacroExpander` registry object:

- Stores macro definitions (`MacroDef`) keyed by symbol
- Supports variadic macro parameters and proper binding of the rest parameter as a list AST
- Provides an API to expand top-level forms and to expand arbitrary AST fragments

Important integration rule: the `MacroExpander` instance is captured by the compiler during top-level expansion and must be injected into any runtime `Evaluator` that will execute AST forms. Injection is mandatory at `Evaluator` construction time to ensure runtime and compile-time macro definitions share the same registry and to prevent divergence between compile-time and runtime expansion behavior.

Example (conceptual):

```rust
// compiler pipeline (concept)
let (expanded_ast, macro_expander) = expand_top_levels(parsed_ast);
// pass expanded_ast into the rest of compilation

// when creating an AST evaluator for running code at runtime:
let eval = Evaluator::new(context, host_iface, module_registry, macro_expander.clone());
```

The concrete APIs in the implementation require the `MacroExpander` to be present at evaluator construction (no optional default). For backwards compatibility the compiler can supply `MacroExpander::default()` when none is otherwise captured, but the injection point is mandatory.

## Hygiene and IR cleanliness

RTFS does not attempt full hygienic macro transformations in this release, but several measures reduce accidental capture:

- The expander replaces temporary unquote/quasiquote artifacts with concrete AST nodes before IR conversion so the IR remains clean and deterministic.
- Macro authors should be conservative with generated symbol names; a future change may introduce explicit hygiene mechanisms if demand requires it.

## Error reporting and diagnostics

- Macro expansion errors are reported with source locations where possible and include the current macro expansion stack to help debugging recursive or faulty expansions.
- If a macro returns invalid AST (type or shape), the IR converter will surface a detailed error pointing to the expanded location.

## Examples

```rtfs
;; Variadic macro example
(defmacro make-pair [& items]
  ;; items is an AST list of arguments; ~@items will splice them
  `(list ~@items))

(make-pair 1 2 3) ; -> expands to (list 1 2 3)

;; Macro that defines another macro (order matters; top-level expansion ensures visibility)
(defmacro def-constant [name value]
  `(def ~name ~value))

(def-constant pi 3.1415)
pi ; -> 3.1415
```

## Migration notes (for integrators)

- The evaluator/runtime API now requires a `MacroExpander` at construction. Update any code that constructs an `Evaluator` to provide the captured or default expander. Example in Rust:

```rust
// before: Evaluator::new(ctx, host, registry)
// after:  Evaluator::new(ctx, host, registry, MacroExpander::default())
```

- Prefer capturing the real `MacroExpander` produced by the compiler's `expand_top_levels` pass and forwarding it to runtime evaluators to keep compile-time and runtime macro state consistent.

---

This section complements the language-level documentation in `02-syntax-and-grammar.md` and the compilation notes in `12-ir-and-compilation.md` (see the "Macro expansion" subsection added there).<|MERGE_RESOLUTION|>--- conflicted
+++ resolved
@@ -2,7 +2,6 @@
 
 ## Overview
 
-<<<<<<< HEAD
 RTFS macros are a hygienic-ish, template-oriented code-transformation facility built on top of quasiquote/unquote/unquote-splicing. Macros allow programs to generate and transform RTFS ASTs before they are evaluated or compiled to IR.
 
 This document describes the runtime- and compiler-visible behavior added in the defmacro/expander evolution:
@@ -12,13 +11,9 @@
 - A dedicated top-level expansion pass that runs before AST evaluation and before IR conversion
 - A persistent, shared `MacroExpander` registry that is captured by the compiler and injected into runtime evaluators (mandatory at construction)
 - Replacement of temporary unquote/quasiquote artifacts before IR conversion so IR never sees macro-templating artifacts
-=======
-**Note**: The macro system described in this document is a **design target** and is **not currently implemented** in RTFS 2.0. This specification represents the planned macro system for future versions.
->>>>>>> 7e5021b1
 
 RTFS is designed to support a simple macro system for code transformation using quasiquote and unquote, but this functionality is not yet available in the current implementation.
 
-<<<<<<< HEAD
 Use `defmacro` to define a macro. Macros receive AST nodes as arguments (not evaluated values), and must return an AST node or list of nodes.
 
 ```rtfs
@@ -31,33 +26,15 @@
   `(list ~@items))
 
 ;; Usage
-=======
-## Planned Macro Definition
-
-Macros would be defined using `defmacro` (not yet implemented):
-
-```rtfs
-;; Planned macro syntax (not yet implemented)
-(defmacro when [condition body]
-  `(if ~condition ~body))
-
-;; Planned usage (not yet implemented)
->>>>>>> 7e5021b1
 (when (> x 0)
   (println "positive"))
 
 (make-list 1 2 3) ; -> expands to (list 1 2 3)
 ```
 
-<<<<<<< HEAD
 Notes:
 - Macro parameters receive AST fragments. Use quasiquote/unquote to construct new AST fragments inside the macro body.
 - Variadic parameter (leading `&`) binds the remaining arguments as an AST list value available for splicing via `~@`.
-=======
-**Current Workaround**: Use explicit control flow constructs like `if` and `do` instead of macros.
-
-## Quasiquote and Unquote
->>>>>>> 7e5021b1
 
 ## Quasiquote, Unquote and Splicing (behavioral details)
 
