--- conflicted
+++ resolved
@@ -14,7 +14,11 @@
     }
 }
 
-<<<<<<< HEAD
+//! Causal Chain Implementation
+//!
+//! This module implements the Causal Chain of Thought - an immutable, verifiable ledger
+//! that records every significant action with its complete audit trail.
+
 use super::types::{Action, ActionId, ActionType, CapabilityId, ExecutionResult, Intent, IntentId, PlanId};
 use crate::runtime::error::RuntimeError;
 use crate::runtime::values::Value;
@@ -1124,7 +1128,4 @@
 
         assert_eq!(chain.get_total_cost(), 0.0); // Default cost is 0.0
     }
-}
-=======
-// ...existing code...
->>>>>>> 28441387
+}