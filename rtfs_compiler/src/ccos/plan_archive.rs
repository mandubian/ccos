use super::storage::{ContentAddressableArchive, InMemoryArchive};
use super::archivable_types::ArchivablePlan;
use super::types::{Plan, PlanId, IntentId};
use std::collections::HashMap;
use std::sync::{Arc, Mutex};

/// Domain-specific Plan archive with indexing and retrieval capabilities
pub struct PlanArchive {
    storage: InMemoryArchive<ArchivablePlan>,
    plan_id_index: Arc<Mutex<HashMap<PlanId, String>>>,
    intent_id_index: Arc<Mutex<HashMap<IntentId, Vec<String>>>>,
}

impl PlanArchive {
    pub fn new() -> Self {
        Self {
            storage: InMemoryArchive::new(),
            plan_id_index: Arc::new(Mutex::new(HashMap::new())),
            intent_id_index: Arc::new(Mutex::new(HashMap::new())),
        }
    }

    /// Archive a plan and update indices
    pub fn archive_plan(&self, plan: &Plan) -> Result<String, String> {
        let archivable_plan = ArchivablePlan::from(plan);
        let hash = self.storage.store(archivable_plan.clone())?;

        // Update plan_id index
        {
            let mut plan_index = self.plan_id_index.lock().unwrap();
            plan_index.insert(plan.plan_id.clone(), hash.clone());
        }

        // Update intent_id index for all intent IDs associated with this plan
        {
            let mut intent_index = self.intent_id_index.lock().unwrap();
            for intent_id in &plan.intent_ids {
                intent_index.entry(intent_id.clone())
                    .or_insert_with(Vec::new)
                    .push(hash.clone());
            }
        }

        Ok(hash)
    }

    /// Retrieve a plan by its ID
    pub fn get_plan_by_id(&self, plan_id: &PlanId) -> Option<ArchivablePlan> {
        let plan_index = self.plan_id_index.lock().unwrap();
        if let Some(hash) = plan_index.get(plan_id) {
            self.storage.retrieve(hash).ok().flatten()
        } else {
            None
        }
    }

    /// Retrieve all plans for a given intent
    pub fn get_plans_for_intent(&self, intent_id: &IntentId) -> Vec<ArchivablePlan> {
        let intent_index = self.intent_id_index.lock().unwrap();
        if let Some(hashes) = intent_index.get(intent_id) {
            hashes.iter()
                .filter_map(|hash| self.storage.retrieve(hash).ok().flatten())
                .collect()
        } else {
            Vec::new()
        }
    }

    /// Get archive statistics
    pub fn get_statistics(&self) -> PlanArchiveStatistics {
        let plan_count = {
            let plan_index = self.plan_id_index.lock().unwrap();
            plan_index.len()
        };

        let intent_count = {
            let intent_index = self.intent_id_index.lock().unwrap();
            intent_index.len()
        };

        PlanArchiveStatistics {
            total_plans: plan_count,
            total_intents_with_plans: intent_count,
            storage_size_bytes: self.storage.size_bytes(),
        }
    }

    /// List all archived plan IDs
    pub fn list_plan_ids(&self) -> Vec<PlanId> {
        let plan_index = self.plan_id_index.lock().unwrap();
        plan_index.keys().cloned().collect()
    }

    /// Check if a plan is archived
    pub fn contains_plan(&self, plan_id: &PlanId) -> bool {
        let plan_index = self.plan_id_index.lock().unwrap();
        plan_index.contains_key(plan_id)
    }
}

#[derive(Debug, Clone)]
pub struct PlanArchiveStatistics {
    pub total_plans: usize,
    pub total_intents_with_plans: usize,  
    pub storage_size_bytes: usize,
}

#[cfg(test)]
mod tests {
    use super::*;
    use crate::runtime::values::Value;
<<<<<<< HEAD
    use crate::ccos::types::{PlanBody, PlanStatus};
=======
    use crate::PlanBody;
    use crate::PlanStatus;
>>>>>>> a4850d38
    use std::time::{SystemTime, UNIX_EPOCH};

    fn create_test_plan() -> Plan {
        Plan {
            plan_id: format!("plan_{}", uuid::Uuid::new_v4()),
            name: Some("Test Plan".to_string()),
            intent_ids: vec![format!("intent_{}", uuid::Uuid::new_v4())],
            language: crate::ccos::types::PlanLanguage::Rtfs20,
            body: PlanBody::Rtfs("(println \"Hello World\")".to_string()),
            status: PlanStatus::Draft,
            created_at: SystemTime::now().duration_since(UNIX_EPOCH).unwrap().as_secs(),
            metadata: HashMap::new(),
            input_schema: None,
            output_schema: None,
            policies: HashMap::new(),
            capabilities_required: Vec::new(),
            annotations: HashMap::new(),
        }
    }

    #[test]
    fn test_plan_archive_creation() {
        let archive = PlanArchive::new();
        let stats = archive.get_statistics();
        assert_eq!(stats.total_plans, 0);
        assert_eq!(stats.total_intents_with_plans, 0);
    }

    #[test]
    fn test_archive_and_retrieve_plan() {
        let archive = PlanArchive::new();
        let plan = create_test_plan();
        let plan_id = plan.plan_id.clone();

        // Archive the plan
        let hash = archive.archive_plan(&plan).unwrap();
        assert!(!hash.is_empty());

        // Retrieve the plan
        let retrieved = archive.get_plan_by_id(&plan_id).unwrap();
        assert_eq!(retrieved.plan_id, plan.plan_id);
        assert_eq!(retrieved.name, plan.name);
    }

    #[test]
    fn test_plans_for_intent() {
        let archive = PlanArchive::new();
        let intent_id = format!("intent_{}", uuid::Uuid::new_v4());

        // Create multiple plans for the same intent
        let mut plan1 = create_test_plan();
        plan1.intent_ids = vec![intent_id.clone()];
        let mut plan2 = create_test_plan();
        plan2.intent_ids = vec![intent_id.clone()];

        archive.archive_plan(&plan1).unwrap();
        archive.archive_plan(&plan2).unwrap();

        // Retrieve plans for intent
        let plans = archive.get_plans_for_intent(&intent_id);
        assert_eq!(plans.len(), 2);

        let plan_ids: Vec<String> = plans.iter().map(|p| p.plan_id.clone()).collect();
        assert!(plan_ids.contains(&plan1.plan_id));
        assert!(plan_ids.contains(&plan2.plan_id));
    }

    #[test]
    fn test_archive_statistics() {
        let archive = PlanArchive::new();
        let intent_id1 = format!("intent_{}", uuid::Uuid::new_v4());
        let intent_id2 = format!("intent_{}", uuid::Uuid::new_v4());

        let mut plan1 = create_test_plan();
        plan1.intent_ids = vec![intent_id1];
        let mut plan2 = create_test_plan();
        plan2.intent_ids = vec![intent_id2];

        archive.archive_plan(&plan1).unwrap();
        archive.archive_plan(&plan2).unwrap();

        let stats = archive.get_statistics();
        assert_eq!(stats.total_plans, 2);
        assert_eq!(stats.total_intents_with_plans, 2);
        assert!(stats.storage_size_bytes > 0);
    }

    #[test]
    fn test_contains_plan() {
        let archive = PlanArchive::new();
        let plan = create_test_plan();
        let plan_id = plan.plan_id.clone();

        assert!(!archive.contains_plan(&plan_id));
        
        archive.archive_plan(&plan).unwrap();
        assert!(archive.contains_plan(&plan_id));
    }

    #[test]
    fn test_list_plan_ids() {
        let archive = PlanArchive::new();
        let plan1 = create_test_plan();
        let plan2 = create_test_plan();

        archive.archive_plan(&plan1).unwrap();
        archive.archive_plan(&plan2).unwrap();

        let plan_ids = archive.list_plan_ids();
        assert_eq!(plan_ids.len(), 2);
        assert!(plan_ids.contains(&plan1.plan_id));
        assert!(plan_ids.contains(&plan2.plan_id));
    }
}<|MERGE_RESOLUTION|>--- conflicted
+++ resolved
@@ -109,12 +109,8 @@
 mod tests {
     use super::*;
     use crate::runtime::values::Value;
-<<<<<<< HEAD
-    use crate::ccos::types::{PlanBody, PlanStatus};
-=======
     use crate::PlanBody;
     use crate::PlanStatus;
->>>>>>> a4850d38
     use std::time::{SystemTime, UNIX_EPOCH};
 
     fn create_test_plan() -> Plan {
